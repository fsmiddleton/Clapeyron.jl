--- conflicted
+++ resolved
@@ -4,15 +4,7 @@
 
 ![Clapeyron_logo](docs/Clapeyron_logo.svg)
 
-<<<<<<< HEAD
-❗❗ We are preparing to update our master branch soon! Please check our development branch for the latest version. ❗❗
-
-Welcome to OpenSAFT! This module intends to provide the variants of the Statistical Associating Fluid Theory (SAFT) thermodynamic equation of state, along with the relevant parameters and solvers required to use these equations.
-
-Check out the Jupyter notebooks in the ```examples``` directory to see how to set up your model.
-=======
 Welcome to Clapeyron! This module provides both a large library of equations of state and a framework for one to easily implement their own equations of state.
->>>>>>> dbf9b429
 
 SAFT equations of state currently available:
 
