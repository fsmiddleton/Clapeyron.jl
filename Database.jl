--- conflicted
+++ resolved
@@ -92,19 +92,11 @@
     header = read_line(filepath, 3)
     found_method = search_database_assoc(components, selected_method)
     found_parameters = Dict{Set{String}, Dict{String, Dict{Set{String}, Dict{String, Any}}}}() 
-<<<<<<< HEAD
-=======
-    #= found_parameters = Dict{Set{String}, Dict{String, Any}}() =# 
->>>>>>> c7c388fe
     if !isempty(found_method)
         for pair in keys(found_method)
             found_parameters[pair] = Dict("Assoc" => Dict())
             for line_number in found_method[pair][selected_method]
-<<<<<<< HEAD
                 retrieved = Dict(zip(header, read_line(filepath, line_number)))
-=======
-                retrieved = Dict(zip(header, tryparse_fallback(read_line(filepath, line_number))))
->>>>>>> c7c388fe
                 assoc_pair = Set([retrieved["site1"], retrieved["site2"]])
                 found_parameters[pair]["Assoc"][assoc_pair] = Dict()
                 found_parameters[pair]["Assoc"][assoc_pair] = retrieved 
@@ -120,12 +112,7 @@
     found_method = search_database_like(components, selected_method)
     found_parameters = Dict{Set{String}, Dict{String, Any}}() 
     for component in keys(found_method)
-<<<<<<< HEAD
         found_parameters[component] = Dict(zip(header, read_line(filepath, found_method[component][selected_method])))
-=======
-        #= found_parameters[component] = Dict() =#
-        found_parameters[component] = Dict(zip(header, tryparse_fallback(read_line(filepath, found_method[component][selected_method]))))
->>>>>>> c7c388fe
     end
     return found_parameters
 end
@@ -136,11 +123,7 @@
     found_method = search_database_unlike(components, selected_method)
     found_parameters = Dict{Set{String}, Dict{String, Any}}() 
     for pair in keys(found_method)
-<<<<<<< HEAD
         found_parameters[pair] = Dict(zip(header, read_line(filepath, found_method[pair][selected_method])))
-=======
-        found_parameters[pair] = Dict(zip(header, tryparse_fallback(read_line(filepath, found_method[pair][selected_method]))))
->>>>>>> c7c388fe
     end
     return found_parameters
 end
@@ -149,12 +132,7 @@
     parameters_like = retrieve_parameters_like(components, selected_method)
     parameters_unlike = retrieve_parameters_unlike(components, selected_method)
     parameters_assoc = retrieve_parameters_assoc(components, selected_method)
-
-<<<<<<< HEAD
     pairs = union(Set(keys(parameters_like)), Set(keys(parameters_unlike)), Set(keys(parameters_assoc)))
-=======
-    pairs = vcat([Set([i]) for i in components], [Set(i) for i in collect(Combinatorics.combinations(components, 2))])
->>>>>>> c7c388fe
     parameters = Dict{Set{String}, Any}()
     for pair in pairs
         parameters[pair] = Dict()
