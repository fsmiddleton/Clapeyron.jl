
function ADScalarObjective(f,x0::AbstractArray,chunk = autochunk(x0))
    Hres = DiffResults.HessianResult(x0)
    function _g(df,x,Hresult)
        ForwardDiff.gradient!(Hresult,f,x)
        df .= DiffResults.gradient(Hresult)
        df
    end
    function _fg(df,x,Hresult)
        ForwardDiff.gradient!(Hresult,f,x)
        df .= DiffResults.gradient(Hresult)
        fx = DiffResults.value(Hresult)
        return fx,df
    end

    function _fgh(df,d2f,x,Hresult)
        ForwardDiff.hessian!(Hresult,f,x)
        d2f .= DiffResults.hessian(Hresult)
        df .= DiffResults.gradient(Hresult)
        fx = DiffResults.value(Hresult)
        return fx,df,d2f
    end

    function h(d2f,x)
        ForwardDiff.hessian!(d2f,f,x)
        d2f
    end
    g(df,x) = _g(df,x,Hres)
    fg(df,x) = _fg(df,x,Hres)
    fgh(df,d2f,x) =  _fgh(df,d2f,x,Hres)
    return ScalarObjective(f=f,
    g=g,
    fg=fg,
    fgh=fgh,
    h=h)
end


function ADScalarObjective(f,x0::Number,autochunk)
    function g(x)
        return derivative(f,x)
    end

    function fg(∂fx,x)
        ∂fx,x = f∂f(f,x)
        return ∂fx,x
    end

    function fgh(∂fx,∂2fx,x)
        fx,∂fx,∂2fx = f∂f∂2f(f,x)
        return fx,∂fx,∂2fx
    end

    function h(∂2fx,x)
        ∂2fx = derivative(g,x)
        return ∂2fx
    end

    return ScalarObjective(f=f,
    g=g,
    fg=fg,
    fgh=fgh,
    h=h)
end
#uses brent, the same default that Optim.jl uses
<<<<<<< HEAD
function optimize(f,x0::NTuple{T,T},method=BrentMin(T((3 - sqrt(5)) / 2)),options=OptimizationOptions()) where T<:Real
    scalarobj = ADScalarObjective(f,x0)
    optprob = OptimizationProblem(scalarobj;bounds = x0, inplace=false)
    return NLSolvers.solve(optprob,method,options)
=======
function optimize(f,x0::NTuple{2,T},method=BrentMin(),options=OptimizationOptions()) where T<:Real
    scalarobj = ADScalarObjective(f,first(x0),nothing)   
    optprob = OptimizationProblem(obj = scalarobj,bounds = x0, inplace=false) 
    res =  NLSolvers.solve(optprob,method,options)
    return res
>>>>>>> cafaa0ce
end
#general one, with support for ActiveBox
function optimize(f,x0,method=LineSearch(Newton()),options=OptimizationOptions();bounds = nothing)
    scalarobj = ADScalarObjective(f,x0,autochunk)
<<<<<<< HEAD
    optprob = OptimizationProblem(scalarobj,inplace = (x0 isa number),bounds = bounds)
=======
    optprob = OptimizationProblem(obj = scalarobj,inplace = (x0 isa number),bounds = bounds) 
>>>>>>> cafaa0ce
    return NLSolvers.solve(optprob,x0,method,options)
end

function optimize(optprob::OptimizationProblem,method=LineSearch(Newton()),options=OptimizationOptions();bounds = nothing)
    return NLSolvers.solve(optprob,x0,method,options)
end
#build scalar objective -> Optimization Problem
function optimize(scalarobj::ScalarObjective,x0,method=LineSearch(Newton()),options=OptimizationOptions();bounds = nothing)
<<<<<<< HEAD
    optprob = OptimizationProblem(scalarobj,inplace = (x0 isa Number)) #,bounds = bounds)
=======
    optprob = OptimizationProblem(obj = scalarobj,inplace = (x0 isa number),bounds = bounds)
>>>>>>> cafaa0ce
    return NLSolvers.solve(optprob,x0,method,options)
end

x_minimum(res::NLSolvers.ConvergenceInfo) = res.info.minimum
#for BrentMin (should be fixed at NLSolvers 0.3)
x_minimum(res::Tuple{<:Number,<:Number}) = last(res)

#= only_fg!: Optim.jl legacy form:
function fg!(F,G,x)
  # do common computations here
  # ...
  if G != nothing
    # code to compute gradient here
    # writing the result to the vector G
  end
  if F != nothing
    # value = ... code to compute objective function
    return value
  end
end
=#

function only_fg!(fg!::T) where T
    function f(x)
        return fg!(true,nothing,x)
    end

    function g(df,x)
        fg!(nothing,df,x)
        return df
    end
    function fg(df,x)
        fx = fg!(true,df,x)
        return fx,df
    end

    return ScalarObjective(f=f,
    g=g,
    fg=fg,
    fgh=nothing,
    h=nothing)
end

#= only_fgh!: Optim.jl legacy form:
function fgh!(F,G,H,x)
  G == nothing || # compute gradient and store in G
  H == nothing || # compute Hessian and store in H
  F == nothing || return f(x)
  nothing
end
=#

function only_fgh!(fgh!::T) where T
    function f(x)
        return fgh!(true,nothing,nothing,x)
    end

    function g(df,x)
        fgh!(nothing,df,nothing,x)
        return df
    end

    function fg(df,x)
        fx = fgh!(true,df,nothing,x)
        return fx,df
    end

    function fgh(df,d2f,x)
        fx = fgh!(true,df,d2f,x)
        return fx,df,d2f
    end

    function h(df,d2f,x)
        fgh!(nothing,nothing,d2f,x)
        return d2f
    end

    return ScalarObjective(f=f,
    g=g,
    fg=fg,
    fgh=fgh,
    h=nothing)
end<|MERGE_RESOLUTION|>--- conflicted
+++ resolved
@@ -63,27 +63,16 @@
     h=h)
 end
 #uses brent, the same default that Optim.jl uses
-<<<<<<< HEAD
-function optimize(f,x0::NTuple{T,T},method=BrentMin(T((3 - sqrt(5)) / 2)),options=OptimizationOptions()) where T<:Real
-    scalarobj = ADScalarObjective(f,x0)
-    optprob = OptimizationProblem(scalarobj;bounds = x0, inplace=false)
-    return NLSolvers.solve(optprob,method,options)
-=======
 function optimize(f,x0::NTuple{2,T},method=BrentMin(),options=OptimizationOptions()) where T<:Real
-    scalarobj = ADScalarObjective(f,first(x0),nothing)   
-    optprob = OptimizationProblem(obj = scalarobj,bounds = x0, inplace=false) 
+    scalarobj = ADScalarObjective(f,first(x0),nothing)
+    optprob = OptimizationProblem(obj = scalarobj,bounds = x0, inplace=false)
     res =  NLSolvers.solve(optprob,method,options)
     return res
->>>>>>> cafaa0ce
 end
 #general one, with support for ActiveBox
 function optimize(f,x0,method=LineSearch(Newton()),options=OptimizationOptions();bounds = nothing)
     scalarobj = ADScalarObjective(f,x0,autochunk)
-<<<<<<< HEAD
-    optprob = OptimizationProblem(scalarobj,inplace = (x0 isa number),bounds = bounds)
-=======
-    optprob = OptimizationProblem(obj = scalarobj,inplace = (x0 isa number),bounds = bounds) 
->>>>>>> cafaa0ce
+    optprob = OptimizationProblem(obj = scalarobj,inplace = (x0 isa number),bounds = bounds)
     return NLSolvers.solve(optprob,x0,method,options)
 end
 
@@ -92,11 +81,7 @@
 end
 #build scalar objective -> Optimization Problem
 function optimize(scalarobj::ScalarObjective,x0,method=LineSearch(Newton()),options=OptimizationOptions();bounds = nothing)
-<<<<<<< HEAD
     optprob = OptimizationProblem(scalarobj,inplace = (x0 isa Number)) #,bounds = bounds)
-=======
-    optprob = OptimizationProblem(obj = scalarobj,inplace = (x0 isa number),bounds = bounds)
->>>>>>> cafaa0ce
     return NLSolvers.solve(optprob,x0,method,options)
 end
 
