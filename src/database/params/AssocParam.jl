--- conflicted
+++ resolved
@@ -124,52 +124,6 @@
     )
 end
 
-<<<<<<< HEAD
-# function AssocParam{T}(x::AssocParam, v::Matrix{Matrix{T}}) where T
-#     return AssocParam{T}(
-#         x.name,
-#         x.components
-#         Compressed4DMatrix(v),
-#         x.sites,
-#         x.sourcecsvs,
-#         x.sources)
-# end
-
-# function AssocParam{T}(name::String, components::Vector{String}) where T
-#     n = length(components)
-#     return AssocParam{T}(name, 
-#         components,
-#         Compressed4DMatrix{T}(),
-#         [String[] for _ ∈ 1:n], 
-#         String[],
-#         String[])
-# end
-
-# # If no value is provided, just initialise empty param.
-# function AssocParam(
-#         ::Type{T},
-#         name::String,
-#         components::Vector{String}
-#         sites::Vector{Vector{String}};
-#         sources = String[]
-#     ) where T <: AbstractString
-#     values = fill("", length(components))
-#     return AssocParam{T}(name, components, values, String[], sources)
-# end
-
-# function AssocParam(
-#         ::Type{T},
-#         name::String,
-#         components::Vector{String};
-#         sources = String[]
-#     ) where T <: Number
-#     values = zeros(T, length(components))
-#     return AssocParam{T}(name, components, values, String[], sources)
-# end
-
-# Show
-=======
->>>>>>> 8cabf53f
 function Base.show(io::IO, mime::MIME"text/plain", param::AssocParam{T}) where T
     print(io, "AssocParam{", string(T), "}")
     print(io, param.components)
