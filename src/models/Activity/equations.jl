#for use in models that have activity coefficient defined.
function excess_gibbs_free_energy(model::ActivityModel,p,T,z)
    γ = activity_coefficient(model,p,T,z)
    return sum(z[i]*R̄*T*log(γ[i]) for i ∈ @comps)
end

<<<<<<< HEAD

=======
function test_excess_gibbs_free_energy(model::ActivityModel,p,T,z)
    γ = activity_coefficient(model,p,T,z)
    return sum(z[i]*R̄*T*log(γ[i]) for i ∈ @comps)
end
>>>>>>> 698de281


#for use in models that have gibbs free energy defined.
function activity_coefficient(model::ActivityModel,p,T,z)
    X = gradient_type(p,T,z)
    return exp.(ForwardDiff.gradient(x->excess_gibbs_free_energy(model,p,T,x),z)/(R̄*T))::X
end

function test_activity_coefficient(model::ActivityModel,p,T,z)
    X = gradient_type(p,T,z)
    return exp.(ForwardDiff.gradient(x->excess_gibbs_free_energy(model,p,T,x),z)/(R̄*T))::X
end

function saturation_pressure(model::ActivityModel,T::Real,v0 = x0_sat_pure(model.puremodel[1],T))
    return saturation_pressure(model.puremodel[1],T,v0)
end

function eos(model::ActivityModel,V,T,z)
    Σz = sum(z)
    lnΣz = log(Σz)
    g_E = excess_gibbs_free_energy(model,V,T,z)
    pures = model.puremodel
    p = sum(z[i]*pressure(pures[i],V,T) for i ∈ @comps)/Σz
    g_ideal = sum(z[i]*R̄*T*(log(z[i])-lnΣz) for i ∈ @comps)
    g_pure = sum(z[i]*VT_gibbs_free_energy(pures[i],V,T) for i ∈ @comps)
    return g_E+g_ideal+g_pure-p*V
end

function eos_res(model::ActivityModel,V,T,z)
    Σz = sum(z)
    g_E = excess_gibbs_free_energy(model,V,T,z)
    pures = model.puremodel
    g_pure_res = sum(VT_chemical_potential_res(pures[i],V,T)[1]*z[i] for i ∈ @comps)
    p = sum(z[i]*pressure(pures[i],V,T) for i ∈ @comps)/Σz
    p_res = p - Σz*R̄*T/V
    return g_E+g_pure_res-p_res*V
end

function bubble_pressure(model::ActivityModel,T,x)
    sat = saturation_pressure.(model.puremodel,T)
    p_sat = [tup[1] for tup in sat]
    γ     = activity_coefficient(model,1e-4,T,x)
    p     = sum(x.*γ.*p_sat)
    y     = x.*γ.*p_sat ./ p
    return (p,y)
end

function bubble_temperature(model::ActivityModel,p,x;T0=nothing)
    f(z) = Obj_bubble_temperature(model,z,p,x)
    if T0===nothing
        pure = model.puremodel
        sat = saturation_temperature.(pure,p)
        Ti   = zero(x)
        for i ∈ 1:length(x)
            if isnan(sat[i][1])
                Tc,pc,vc = crit_pure(pure[i])
                g(x) = p-pressure(pure[i],vc,x,[1.])
                Ti[i] = Roots.find_zero(g,(Tc))
            else
                Ti[i] = sat[i][1]
            end
        end
        T = Roots.find_zero(f,(minimum(Ti)*0.9,maximum(Ti)*1.1))
    else
        T = Roots.find_zero(f,T0)
    end
    p,y = bubble_pressure(model,T,x)
    return (T,y)
end

function Obj_bubble_temperature(model::ActivityModel,T,p,x)
    sat = saturation_pressure.(model.puremodel,T)
    p_sat = [tup[1] for tup in sat]
    γ     = activity_coefficient(model,1e-4,T,x)
    y     = x.*γ.*p_sat ./ p
    return sum(y)-1
end

function mixing(model::ActivityModel,p,T,z,::typeof(enthalpy))
    f(x) = excess_gibbs_free_energy(model,p,x,z)/x
    df(x) = Solvers.derivative(f,x)
    return -df(T)*T^2
end

function mixing(model::ActivityModel,p,T,z,::typeof(gibbs_free_energy))
    x = z./sum(z)
    return excess_gibbs_free_energy(model,p,T,z)+dot(z,log.(x))*R̄*T
end

function mixing(model::ActivityModel,p,T,z,::typeof(entropy))
    f(x) = excess_gibbs_free_energy(model,p,x,z)/x
    g,dg = Solvers.f∂f(f,T)
    return -dg*T-g
end

function gibbs_solvation(model::ActivityModel,T)
    z = [1.0,1e-30] 
    p,v_l,v_v = saturation_pressure(model.puremodel[1],T)
    p2,v_l2,v_v2 = saturation_pressure(model.puremodel[2],T)
    γ = activity_coefficient(model,p,T,z)
    K = v_v/v_l*γ[2]*p2/p   
    return -R̄*T*log(K)
end    

function lb_volume(model::ActivityModel,z = SA[1.0])
    b = sum(lb_volume(model.puremodel[i])*z[i] for i in @comps)
    return b
end

function T_scale(model::ActivityModel,z=SA[1.0])
    prod(T_scale(model.puremodel[i])^1/z[i] for i in @comps)^(sum(z))
end

function p_scale(model::ActivityModel,z=SA[1.0])
    0.33*R̄*T_scale(model,z)/lb_volume(model,z)
end
<|MERGE_RESOLUTION|>--- conflicted
+++ resolved
@@ -4,14 +4,10 @@
     return sum(z[i]*R̄*T*log(γ[i]) for i ∈ @comps)
 end
 
-<<<<<<< HEAD
-
-=======
 function test_excess_gibbs_free_energy(model::ActivityModel,p,T,z)
     γ = activity_coefficient(model,p,T,z)
     return sum(z[i]*R̄*T*log(γ[i]) for i ∈ @comps)
 end
->>>>>>> 698de281
 
 
 #for use in models that have gibbs free energy defined.
