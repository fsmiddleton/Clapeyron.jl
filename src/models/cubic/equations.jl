struct ABCubicParam <: EoSParam
    a::PairParam{Float64}
    b::PairParam{Float64}
    Tc::SingleParam{Float64}
    Pc::SingleParam{Float64}
    Mw::SingleParam{Float64}
end

struct ABCCubicParam <: EoSParam
    a::PairParam{Float64}
    b::PairParam{Float64}
    c::SingleParam{Float64}
    Tc::SingleParam{Float64}
    Pc::SingleParam{Float64}
    Vc::SingleParam{Float64}
    Mw::SingleParam{Float64}
end

"""
    ab_premixing(::Type{T},mixing,Tc,pc,kij) where T <: ABCubicModel

given `Tc::SingleParam`, `pc::SingleParam`, `kij::PairParam` and `mixing <: MixingRule`, it will return 
`PairParam`s `a` and `b`, containing values aᵢⱼ and bᵢⱼ. by default, it performs the van der Wals One-Fluid mixing rule. that is:
```
aᵢⱼ = sqrt(aᵢ*aⱼ)*(1-kᵢⱼ)
bᵢⱼ = (bᵢ + bⱼ)/2
```
"""
function ab_premixing end

<<<<<<< HEAD
function ab_premixing(::Type{T}, mixing, Tc, pc, kij) where {T<:ABCubicModel}
    Ωa, Ωb = ab_consts(T)
    _Tc = Tc.values
    _pc = pc.values
    a = epsilon_LorentzBerthelot(SingleParam(pc, @. Ωa * R̄^2 * _Tc^2 / _pc), kij)
    b = sigma_LorentzBerthelot(SingleParam(pc, @. Ωb * R̄ * _Tc / _pc))
    return a, b
end

function cubic_ab(model::ABCubicModel, V, T, z=SA[1.0], n=sum(z))
=======
function ab_premixing(model,mixing,Tc,pc,kij) 
    Ωa, Ωb = ab_consts(model)
    _Tc = Tc.values
    _pc = pc.values
    components = Tc.components
    a = epsilon_LorentzBerthelot(SingleParam("a",components, @. Ωa*R̄^2*_Tc^2/_pc),kij)
    b = sigma_LorentzBerthelot(SingleParam("b",components, @. Ωb*R̄*_Tc/_pc))
    return a,b
end

ab_premixing(model,mixing,Tc,pc,vc,kij) = ab_premixing(model,mixing,Tc,pc,kij) #ignores the Vc unless dispatch

function c_premixing end

function cubic_ab(model::ABCubicModel,V,T,z=SA[1.0],n=sum(z))
>>>>>>> 8ed3472d
    a = model.params.a.values
    b = model.params.b.values
    T = T * float(one(T))
    α = @f(α_function, model.alpha)
    c = @f(translation, model.translation)
    if length(z) > 1
        ā, b̄, c̄ = @f(mixing_rule, model.mixing, α, a, b, c)
    else
        ā = a[1, 1] * α[1]
        b̄ = b[1, 1]
        c̄ = c[1]
    end
    return ā, b̄, c̄
end

function data(model::ABCubicModel, V, T, z)
    n = sum(z)
    ā, b̄, c̄ = cubic_ab(model, V, T, z, n)
    return n, ā, b̄, c̄
end

<<<<<<< HEAD
function second_virial_coefficient(model::ABCubicModel, T::Real, z=SA[1.0])
    a, b, c = cubic_ab(model, 1 / sqrt(eps(float(T))), T, z)
    return b - a / (R̄ * T)
=======
function a_res(model::ABCubicModel, V, T, z,_data = data(model,V,T,z))
    n,ā,b̄,c̄ = _data
    Δ1,Δ2 = cubic_Δ(model,z)
    ΔΔ = Δ1 - Δ2
    RT⁻¹ = 1/(R̄*T)
    ρt = (V/n+c̄)^(-1) # translated density
    ρ  = n/V
    b̄ρt = b̄*ρt
    a₁ = -log1p((c̄-b̄)*ρ)
    if Δ1 == Δ2
        return a₁ - ā*ρt*RT⁻¹
    else
        l1 = log1p(Δ1*b̄ρt)
        l2 = log1p(Δ2*b̄ρt)
        return a₁ - ā*RT⁻¹*(l1-l2)/(ΔΔ*b̄) 
    end
end

function cubic_poly(model::ABCubicModel,p,T,z)
    a,b,c = cubic_ab(model,p,T,z)
    RT⁻¹ = 1/(R̄*T)
    A = a*p*RT⁻¹*RT⁻¹
    B = b*p*RT⁻¹
    Δ1,Δ2 = cubic_Δ(model,z)
    ∑Δ = Δ1 + Δ2
    Δ1Δ2 = Δ1*Δ2
    k₀ = -B*evalpoly(B,(A,Δ1Δ2,Δ1Δ2))
    k₁ = evalpoly(B,(A,-∑Δ,Δ1Δ2-∑Δ))
    k₂ = (∑Δ - 1)*B - 1
    k₃ = one(A) # important to enable autodiff
    return (k₀,k₁,k₂,k₃),c
end

function cubic_abp(model::ABCubicModel, V, T, z)
    Δ1,Δ2 = cubic_Δ(model,z)
    n = ∑(z)
    a,b,c = cubic_ab(model,V,T,z,n)
    v = V/n+c
    p = R̄*T/(v-b) - a/((v-Δ1*b)*(v-Δ2*b))
    return a,b,p
end

function pure_cubic_zc(model::ABCubicModel)
    Δ1,Δ2 = cubic_Δ(model,SA[1.0])
    _,Ωb = ab_consts(model)
    Ωb = only(Ωb)
    return (1 - (Δ1+Δ2-1)*Ωb)/3
end

function second_virial_coefficient(model::ABCubicModel,T::Real,z = SA[1.0])
    a,b,c = cubic_ab(model,1/sqrt(eps(float(T))),T,z)
    return b-a/(R̄*T)
>>>>>>> 8ed3472d
end

function lb_volume(model::CubicModel, z=SA[1.0])
    V = 1e-5
    T = 0.0
    n = sum(z)
    invn = one(n) / n
    b = model.params.b.values
    c = @f(translation, model.translation)
    b̄ = dot(z, Symmetric(b), z) * invn #b has m3/mol units, result should have m3 units
    c̄ = dot(z, c) * invn
    return b̄ - c̄
end
#dont use αa, just a, to avoid temperature dependence
function T_scale(model::CubicModel, z=SA[1.0])
    n = sum(z)
    invn2 = one(n) / (n * n)
    Ωa, Ωb = ab_consts(model)
    _a = model.params.a.values
    _b = model.params.b.values
    a = dot(z, Symmetric(_a), z) * invn2 / Ωa
    b = dot(z, Symmetric(_b), z) * invn2 / Ωb
    return a / b / R̄
end

function p_scale(model::CubicModel, z=SA[1.0])
    n = sum(z)
    invn2 = (1 / n)^2
    Ωa, Ωb = ab_consts(model)
    _a = model.params.a.values
    _b = model.params.b.values
    a = invn2 * dot(z, Symmetric(_a), z) / Ωa
    b = invn2 * dot(z, Symmetric(_b), z) / Ωb
    return a / (b^2) # Pc mean
end

function x0_crit_pure(model::CubicModel)
    lb_v = lb_volume(model)
    (1.0, log10(lb_v / 0.3))
end

#works with models with a fixed (Tc,Pc) coordinate
function crit_pure_tp(model)
    Tc = model.params.Tc.values[1]
    Pc = model.params.Pc.values[1]
<<<<<<< HEAD
    Vc = volume(model, Pc, Tc, SA[1.0], phase=:v)
    return (Tc, Pc, Vc)
end

function volume_impl(model::ABCubicModel, p, T, z=SA[1.0], phase=:unknown, threaded=false)
    lb_v = lb_volume(model, z)
    nRTp = sum(z) * R̄ * T / p
    _poly, c̄ = cubic_poly(model, p, T, z)
=======
    Vc = volume(model,Pc,Tc,SA[1.])
    return (Tc,Pc,Vc)
end

function volume_impl(model::ABCubicModel,p,T,z=SA[1.0],phase=:unknown,threaded=false)
    lb_v   =lb_volume(model,z)
    RTp = R̄*T/p
    _poly,c̄ = cubic_poly(model,p,T,z)
>>>>>>> 8ed3472d
    sols = Solvers.roots3(_poly)
    function imagfilter(x)
        absx = abs(imag(x))
        return absx < 8 * eps(typeof(absx))
    end
    x1, x2, x3 = sols
    sols = (x1, x2, x3)
    xx = (x1, x2, x3)
    isreal = imagfilter.(xx)
    vvv = extrema(real.(xx))
<<<<<<< HEAD

    zl, zg = vvv
    vvl, vvg = nRTp * zl, nRTp * zg
=======
    
    zl,zg = vvv
    vvl,vvg = RTp*zl,RTp*zg
    @show vvl,vvg
>>>>>>> 8ed3472d
    err() = @error("model $model Failed to converge to a volume root at pressure p = $p [Pa], T = $T [K] and compositions = $z")
    if sum(isreal) == 3 #3 roots
        vg = vvg
        _vl = vvl
        vl = ifelse(_vl > lb_v, _vl, vg) #catch case where solution is unphysical
    elseif sum(isreal) == 1
        i = findfirst(imagfilter, sols)
        vl = real(sols[i]) * nRTp
        vg = real(sols[i]) * nRTp
    elseif sum(isreal) == 0

        V0 = x0_volume(model, p, T, z; phase)
        v = _volume_compress(model, p, T, z, V0)
        isnan(v) && err()
        return v
    end

    function gibbs(v)
        _df, f = ∂f(model, v, T, z)
        dv, dt = _df
        if abs((p + dv) / p) > 0.03
            return one(dv) / zero(dv)
        else
            return f + p * v
        end
    end
    #this catches the supercritical phase as well
    if vl ≈ vg
        return vl - c̄
    end

    if is_liquid(phase)
        return vl - c̄
    elseif is_vapour(phase)
        return vg - c̄
    else
        gg = gibbs(vg - c̄)
        gl = gibbs(vl - c̄)
        return ifelse(gg < gl, vg - c̄, vl - c̄)
    end
end

function ab_consts(model::CubicModel)
    return ab_consts(typeof(model))
end

function x0_sat_pure(model::ABCubicModel, T)
    a, b, c = cubic_ab(model, 1 / sqrt(eps(float(T))), T)
    Tc = model.params.Tc.values[1]
    pc = model.params.Pc.values[1]
<<<<<<< HEAD
    zc = cubic_zc(model)
    vc = zc * R̄ * Tc / pc - c
=======
    zc = pure_cubic_zc(model)
    vc = zc*R̄*Tc/pc - c
>>>>>>> 8ed3472d
    if Tc < T
        nan = zero(T) / zero(T)
        return (nan, nan)
    end
<<<<<<< HEAD
    B = b - a / (R̄ * T)
    pv0 = -0.25 * R̄ * T / B
    vl = b + sqrt(0.5R̄ * T * b^3 / a) - c
=======
    B = b-a/(R̄*T)
    pv0 = -0.25*R̄*T/B
    Δ1,Δ2 = cubic_Δ(model,SA[1.0])
    k⁻¹ = (1 + Δ1)*(1 + Δ2)/2
    vl = b + sqrt(k⁻¹*R̄*T*b^3/a) - c
>>>>>>> 8ed3472d
    pc = model.params.Pc.values[1]
    p_vl = pressure(model, vl, T)
    p_low = min(p_vl, pc)
    pl0 = max(zero(b), p_low)
    p0 = 0.5 * (pl0 + pv0)
    vv = volume_virial(B, p0, T) - c
    if p_vl > pc #improves predictions around critical point
        vlc, vvc = vdw_x0_xat_pure(T, Tc, pc, vc)
        vl = 0.5 * (vl + vlc)
        vv = 0.5 * (vv + vvc)
    end
    return (log10(vl), log10(vv))
end
#=
#on the dpdv limit:
dp/dv = 0
p = RT/v-b - a/pol(v)
dpdv = -RT/(v-b)^2 + a/pol^2 * dpol = a*k -RT/(v-b)^2

vdw: pol = v2 -> pol(b) = b^2, dpol(b) = 2b
pr: pol = v2 + 2bv - b2 -> pol(b) = 2b^2, dpol(b) = 2v + 2b = 4b
rk: pol = v*(v+b) -> pol(b) = 2b2, dpol(b) = 2v + b = 3b

in general:
pol(b) = (b + Δ1b)(b + Δ2b) = b^2(1 + Δ1)(1 + Δ2)
dpol(b) = 2*(1 + Δ1)(1 + Δ2)*b

k = dpol(b)/pol(b)^2
k = 2*(1 + Δ1)(1 + Δ2)/((1 + Δ1)(1 + Δ2))^2 b3
k⁻¹ = (1 + Δ1)(1 + Δ2)/2

vdw: k⁻¹ = 0.50b3
pr:  k⁻¹ = 1.00b3
rk:  k⁻¹ = 1.33b3

solving for dpdv = 0
0 = a*k -RT/(v-b)^2
(v-b)^2 = RT/ak
v2 - 2vb + b2 - RT/ak = 0
v = b ± sqrt(b2 +  RT/ak - b2) #v > b
v = b + sqrt(k⁻¹b3RT/a)
on models with translation:
vl = b + sqrt(k⁻¹RTb3/2a) - c

if k⁻¹ not available, use k⁻¹ = 0.5 (vdw, lowest)
=#

function wilson_k_values(model::ABCubicModel, p, T)
    Pc = model.params.Pc.values
    Tc = model.params.Tc.values

    if hasfield(typeof(model.alpha.params), :acentricfactor)
        ω = model.alpha.params.acentricfactor.values
    else
        pure = split_model(model)
        ω = zero(Tc)
        for i in 1:length(Tc)
            ps = first(saturation_pressure(pure[i], 0.7 * Tc[i]))
            ω[i] = -log10(ps / Pc[i]) - 1.0
        end
    end

<<<<<<< HEAD
    return @. Pc / p * exp(5.373 * (1 + ω) * (1 - Tc / T))
=======
    return  @. Pc/p*exp(5.373*(1+ω)*(1-Tc/T))
end

function vdw_tv_mix(Tc,Vc,z)
    Tm = zero(first(Tc)+first(Vc))
    Vm = zero(eltype(Vc))
    n = sum(z)
    invn2 = (1/n)^2
    for i in 1:length(z)
        zi = z[i]
        Vi = Vc[i]
        Ti = Tc[i]
        zii = zi*zi
        Vm += zii*Vi
        Tm += zii*Ti*Vi
        for j in 1:i-1
            zj = z[j]
            Vj = Vc[j]
            Tj = Tc[j]
            Tij = sqrt(Ti*Tj)
            Vij = 0.5*(Vi+Vj)
            zij = zj*zi
            Vm += 2zij*Vij
            Tm += zij*Tij*Viij
        end
    end
    Tcm = Tm/Vm
    Vcm = Vm*invn2
    return (Tcm,Vcm)
>>>>>>> 8ed3472d
end<|MERGE_RESOLUTION|>--- conflicted
+++ resolved
@@ -28,18 +28,6 @@
 """
 function ab_premixing end
 
-<<<<<<< HEAD
-function ab_premixing(::Type{T}, mixing, Tc, pc, kij) where {T<:ABCubicModel}
-    Ωa, Ωb = ab_consts(T)
-    _Tc = Tc.values
-    _pc = pc.values
-    a = epsilon_LorentzBerthelot(SingleParam(pc, @. Ωa * R̄^2 * _Tc^2 / _pc), kij)
-    b = sigma_LorentzBerthelot(SingleParam(pc, @. Ωb * R̄ * _Tc / _pc))
-    return a, b
-end
-
-function cubic_ab(model::ABCubicModel, V, T, z=SA[1.0], n=sum(z))
-=======
 function ab_premixing(model,mixing,Tc,pc,kij) 
     Ωa, Ωb = ab_consts(model)
     _Tc = Tc.values
@@ -55,7 +43,6 @@
 function c_premixing end
 
 function cubic_ab(model::ABCubicModel,V,T,z=SA[1.0],n=sum(z))
->>>>>>> 8ed3472d
     a = model.params.a.values
     b = model.params.b.values
     T = T * float(one(T))
@@ -77,11 +64,6 @@
     return n, ā, b̄, c̄
 end
 
-<<<<<<< HEAD
-function second_virial_coefficient(model::ABCubicModel, T::Real, z=SA[1.0])
-    a, b, c = cubic_ab(model, 1 / sqrt(eps(float(T))), T, z)
-    return b - a / (R̄ * T)
-=======
 function a_res(model::ABCubicModel, V, T, z,_data = data(model,V,T,z))
     n,ā,b̄,c̄ = _data
     Δ1,Δ2 = cubic_Δ(model,z)
@@ -134,7 +116,6 @@
 function second_virial_coefficient(model::ABCubicModel,T::Real,z = SA[1.0])
     a,b,c = cubic_ab(model,1/sqrt(eps(float(T))),T,z)
     return b-a/(R̄*T)
->>>>>>> 8ed3472d
 end
 
 function lb_volume(model::CubicModel, z=SA[1.0])
@@ -180,16 +161,6 @@
 function crit_pure_tp(model)
     Tc = model.params.Tc.values[1]
     Pc = model.params.Pc.values[1]
-<<<<<<< HEAD
-    Vc = volume(model, Pc, Tc, SA[1.0], phase=:v)
-    return (Tc, Pc, Vc)
-end
-
-function volume_impl(model::ABCubicModel, p, T, z=SA[1.0], phase=:unknown, threaded=false)
-    lb_v = lb_volume(model, z)
-    nRTp = sum(z) * R̄ * T / p
-    _poly, c̄ = cubic_poly(model, p, T, z)
-=======
     Vc = volume(model,Pc,Tc,SA[1.])
     return (Tc,Pc,Vc)
 end
@@ -198,7 +169,6 @@
     lb_v   =lb_volume(model,z)
     RTp = R̄*T/p
     _poly,c̄ = cubic_poly(model,p,T,z)
->>>>>>> 8ed3472d
     sols = Solvers.roots3(_poly)
     function imagfilter(x)
         absx = abs(imag(x))
@@ -209,16 +179,10 @@
     xx = (x1, x2, x3)
     isreal = imagfilter.(xx)
     vvv = extrema(real.(xx))
-<<<<<<< HEAD
-
-    zl, zg = vvv
-    vvl, vvg = nRTp * zl, nRTp * zg
-=======
     
     zl,zg = vvv
     vvl,vvg = RTp*zl,RTp*zg
     @show vvl,vvg
->>>>>>> 8ed3472d
     err() = @error("model $model Failed to converge to a volume root at pressure p = $p [Pa], T = $T [K] and compositions = $z")
     if sum(isreal) == 3 #3 roots
         vg = vvg
@@ -269,28 +233,17 @@
     a, b, c = cubic_ab(model, 1 / sqrt(eps(float(T))), T)
     Tc = model.params.Tc.values[1]
     pc = model.params.Pc.values[1]
-<<<<<<< HEAD
-    zc = cubic_zc(model)
-    vc = zc * R̄ * Tc / pc - c
-=======
     zc = pure_cubic_zc(model)
     vc = zc*R̄*Tc/pc - c
->>>>>>> 8ed3472d
     if Tc < T
         nan = zero(T) / zero(T)
         return (nan, nan)
     end
-<<<<<<< HEAD
-    B = b - a / (R̄ * T)
-    pv0 = -0.25 * R̄ * T / B
-    vl = b + sqrt(0.5R̄ * T * b^3 / a) - c
-=======
     B = b-a/(R̄*T)
     pv0 = -0.25*R̄*T/B
     Δ1,Δ2 = cubic_Δ(model,SA[1.0])
     k⁻¹ = (1 + Δ1)*(1 + Δ2)/2
     vl = b + sqrt(k⁻¹*R̄*T*b^3/a) - c
->>>>>>> 8ed3472d
     pc = model.params.Pc.values[1]
     p_vl = pressure(model, vl, T)
     p_low = min(p_vl, pc)
@@ -353,10 +306,7 @@
         end
     end
 
-<<<<<<< HEAD
     return @. Pc / p * exp(5.373 * (1 + ω) * (1 - Tc / T))
-=======
-    return  @. Pc/p*exp(5.373*(1+ω)*(1-Tc/T))
 end
 
 function vdw_tv_mix(Tc,Vc,z)
@@ -385,5 +335,4 @@
     Tcm = Tm/Vm
     Vcm = Vm*invn2
     return (Tcm,Vcm)
->>>>>>> 8ed3472d
 end