--- conflicted
+++ resolved
@@ -141,7 +141,6 @@
     return ζ0,ζ1,ζ2,ζ3 
 end
 
-<<<<<<< HEAD
 #=
 function x_S(model::SAFTVRMieModel, V, T, z, i)
     m = model.params.segment.values
@@ -181,8 +180,6 @@
 end
 
 =#
-=======
->>>>>>> 6aabf82d
 
 function d(model::SAFTVRMieModel, V, T, z)
     _ϵ = diagvalues(model.params.epsilon)
