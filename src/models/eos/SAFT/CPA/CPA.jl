--- conflicted
+++ resolved
@@ -79,10 +79,6 @@
     return a_res(model.cubicmodel,V,T,z) + a_assoc(model,V+c̄*n,T,z)
 end
 
-<<<<<<< HEAD
-#     return āᾱ ,b̄
-#end
-=======
 ab_consts(model::CPAModel) = ab_consts(model.cubicmodel)
 
 function a_assoc(model::CPAModel, V, T, z)
@@ -91,32 +87,6 @@
     X_ = @f(X)
     return ∑(x[i]*∑(n_sites[i][a] * (log(X_[i][a])+(1-X_[i][a])/2) for a in @sites(i)) for i in @comps)
 end
-
-function X(model::CPAModel, V, T, z)
-    _1 = one(V+T+first(z))
-    x = z/∑(z)
-    ρ = ∑(z)/V
-    n_sites = model.sites.n_flattenedsites
-    itermax = 500
-    dampingfactor = 0.5
-    err = 1.
-    tol = model.absolutetolerance
-    iter = 1
-    X_ = [[_1 for a ∈ @sites(i)] for i ∈ @comps]
-    X_old = deepcopy(X_)
-    while err > tol
-        iter > itermax && error("X has failed to converge after $itermax iterations")
-        for i ∈ @comps, a ∈ @sites(i)
-            rhs = 1/(1+∑(ρ*x[j]*∑(n_sites[j][b]*X_old[j][b]*@f(Δ,i,j,a,b) for b ∈ @sites(j)) for j ∈ @comps))
-            X_[i][a] = (1-dampingfactor)*X_old[i][a] + dampingfactor*rhs
-        end
-        err = sqrt(∑(∑((X_[i][a] - X_old[i][a])^2 for a ∈ @sites(i)) for i ∈ @comps))
-        X_old = deepcopy(X_)
-        iter += 1
-    end
-    return X_
-end
->>>>>>> 1e98877d
 
 function Δ(model::CPAModel, V, T, z, i, j, a, b)
     ϵ_associjab = model.params.epsilon_assoc.values[i,j][a,b] * 1e2/R̄
