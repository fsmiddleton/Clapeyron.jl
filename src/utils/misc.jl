# extract all sites
const LIQUID_STR = (:liquid,:LIQUID,:L,:l)


"""
    is_liquid(x::Union{Symbol,String})   

Returns `true` if the symbol is in `(:liquid,:LIQUID,:L,:l)`.

If a string is passed, it is converted to symbol.
"""
is_liquid(sym::Symbol) = sym in LIQUID_STR
is_liquid(str::String) = is_liquid(Symbol(str)) 

const VAPOUR_STR = (:vapor,:VAPOR,:VAPOUR,:vapour,:g,:G,:v,:V,:gas,:GAS)

"""
    is_vapour(x::Union{Symbol,String})   

Returns `true` if the symbol is in `(:vapor,:VAPOR,:VAPOUR,:vapour,:g,:G,:v,:V,:gas,:GAS)`.

If a string is passed, it is converted to symbol.
"""
is_vapour(sym::Symbol) = sym in VAPOUR_STR
is_vapour(str::String) = is_vapour(Symbol(str))

const SUPERCRITICAL_STR = (:sc,:SC,:supercritical,:SUPERCRITICAL)


"""
    is_supercritical(x::Union{Symbol,String})   

Returns `true` if the symbol is in `(:sc,:SC,:supercritical,:SUPERCRITICAL)`.

If a string is passed, it is converted to symbol.
"""
is_supercritical(sym::Symbol) = sym in SUPERCRITICAL_STR
is_supercritical(str::String) = is_vapour(Symbol(str))


"""
    ∑(iterator)

equivalent to `sum(iterator,init=0.0)`. 

"""
function ∑(iterator)
    len = Base.IteratorSize(typeof(iterator)) === Base.HasLength()
    hastype =  (Base.IteratorEltype(typeof(iterator)) === Base.HasEltype()) && (eltype(iterator) !== Any)
    local _0
    if hastype
        _0 = zero(eltype(iterator))
    else
        _0 = 0.0
    end
    len && iszero(length(iterator)) && return _0
    !len && return reduce(Base.add_sum,iterator,init=_0)
    return sum(iterator)
end

function ∑(fn,iterator) 
    len = Base.IteratorSize(typeof(iterator)) === Base.HasLength()
    hastype =  (Base.IteratorEltype(typeof(iterator)) === Base.HasEltype()) && (eltype(iterator) !== Any)
    local _0
    if hastype
        _0 = zero(eltype(iterator))
    else
        _0 = 0.0
    end
    len && iszero(length(iterator)) && return _0
    !len && return mapreduce(fn,Base.add_sum,iterator,init=_0)
    return sum(fn,iterator)
end

"""
    xlogx(x::Number)
Return `x * log(x)` for `x ≥ 0`, handling ``x = 0`` by taking the downward limit.

copied from LogExpFunctions.jl
"""
function xlogx(x::Number)
    result = x * log(x)
    ifelse(iszero(x), zero(result), result)
end

<<<<<<< HEAD
=======
struct FractionVector{T,V} <: AbstractVector{T}
    vec::V
    val::T
end
#=

Fraction Vector
useful when expressing fractions in n-1 components.
the last component is calculated at build time.
it allocates less than creating a new vector or appending.
=#
##
function FractionVector(v::AbstractVector)
    a = one(eltype(v))
    # any(x->x<0,v) && throw(DomainError(v,"all elements of a fraction vector should be positive."))
    a -=sum(v)
    # a < 0 && throw(DomainError(a,"the values of the input vector add to more than one"))
    return FractionVector(v,a) 
end

function FractionVector(v::Real)
    a = one(v) 
    # (v < zero(v)) && throw(DomainError(v,"all elements of a fraction vector should be positive."))
    a -= v
    # a < 0 && throw(DomainError(a,"the values of the input vector add to more than one"))
    return FractionVector(v,a)
end

function ElectrolyteFractionVector(model,M,z=[1.])
    ν = model.stoic_coeff
    Mw = model.puremodel.params.Mw.values.*1e-3
    isalts = 1:length(model.stoic_coeff)
    iions = 1:length(model.stoic_coeff[1])
    x_solv = z ./ (1+sum(z[j]*Mw[j] for j in model.isolvents)*(sum(M[k]*sum(ν[k][i] for i ∈ iions) for k ∈ isalts)))
    x_ions = [sum(M[k]*ν[k][l] for k ∈ isalts) / (1/sum(z[j]*Mw[j] for j in model.isolvents)+(sum(M[k]*sum(ν[k][i] for i ∈ iions) for k ∈ isalts))) for l ∈ iions]
    return append!(x_solv,x_ions)
end


@inline Base.eltype(v::FractionVector{T}) where T = T
@inline Base.length(v::FractionVector)::Int = Base.length(v.vec) + 1

@inline function Base.length(v::FractionVector{T,<:Real})::Int where T
    return 2
end

@inline Base.size(v::FractionVector) = (length(v),)
@inline function Base.getindex(v::FractionVector,i::Int)
    @boundscheck checkbounds(v, i)
    return ifelse(length(v)==i,v.val,v.vec[min(length(v.vec),i)])
end

@inline function Base.getindex(v::FractionVector{T,<:Real},i::Int) where T
    @boundscheck checkbounds(v, i)
    return ifelse(i==1,v.vec,v.val)
end

Base.IndexStyle(::Type{<:FractionVector}) = IndexLinear()
>>>>>>> 1e98877d


@inline function nan_num(V,T,z)
    _0 = zero(V+T+first(z))
    _0/_0
end


@inline function negative_vt(V,T)::Bool
    _0 = zero(V+T)
    (T <= _0) | (V <= _0)   
end

function complement_index(i,ij)
    i1,i2 = ij
    ifelse(i1 == i,i2,i1)
end<|MERGE_RESOLUTION|>--- conflicted
+++ resolved
@@ -83,36 +83,6 @@
     ifelse(iszero(x), zero(result), result)
 end
 
-<<<<<<< HEAD
-=======
-struct FractionVector{T,V} <: AbstractVector{T}
-    vec::V
-    val::T
-end
-#=
-
-Fraction Vector
-useful when expressing fractions in n-1 components.
-the last component is calculated at build time.
-it allocates less than creating a new vector or appending.
-=#
-##
-function FractionVector(v::AbstractVector)
-    a = one(eltype(v))
-    # any(x->x<0,v) && throw(DomainError(v,"all elements of a fraction vector should be positive."))
-    a -=sum(v)
-    # a < 0 && throw(DomainError(a,"the values of the input vector add to more than one"))
-    return FractionVector(v,a) 
-end
-
-function FractionVector(v::Real)
-    a = one(v) 
-    # (v < zero(v)) && throw(DomainError(v,"all elements of a fraction vector should be positive."))
-    a -= v
-    # a < 0 && throw(DomainError(a,"the values of the input vector add to more than one"))
-    return FractionVector(v,a)
-end
-
 function ElectrolyteFractionVector(model,M,z=[1.])
     ν = model.stoic_coeff
     Mw = model.puremodel.params.Mw.values.*1e-3
@@ -123,27 +93,6 @@
     return append!(x_solv,x_ions)
 end
 
-
-@inline Base.eltype(v::FractionVector{T}) where T = T
-@inline Base.length(v::FractionVector)::Int = Base.length(v.vec) + 1
-
-@inline function Base.length(v::FractionVector{T,<:Real})::Int where T
-    return 2
-end
-
-@inline Base.size(v::FractionVector) = (length(v),)
-@inline function Base.getindex(v::FractionVector,i::Int)
-    @boundscheck checkbounds(v, i)
-    return ifelse(length(v)==i,v.val,v.vec[min(length(v.vec),i)])
-end
-
-@inline function Base.getindex(v::FractionVector{T,<:Real},i::Int) where T
-    @boundscheck checkbounds(v, i)
-    return ifelse(i==1,v.vec,v.val)
-end
-
-Base.IndexStyle(::Type{<:FractionVector}) = IndexLinear()
->>>>>>> 1e98877d
 
 
 @inline function nan_num(V,T,z)
