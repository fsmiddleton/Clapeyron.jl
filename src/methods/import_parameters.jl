function create_PCSAFTParams(raw_params; combiningrule_ϵ = "Berth")
    pure_params_dict, pair_params_dict, assoc_params_dict =
        filterparams(raw_params, ["m", "sigma", "epsilon", "n_H", "n_e"];
                     pair_params = ["k"], assoc_params = ["epsilon_assoc", "bond_vol"])

    segment = pure_params_dict["m"]

    sigma = pure_params_dict["sigma"]
    map!(x->x*1E-10, values(sigma))
<<<<<<< HEAD
    merge!(sigma, combining_sigma(sigma))

=======
>>>>>>> 7c704353
    epsilon = pure_params_dict["epsilon"]
    k = pair_params_dict["k"]
    merge!(epsilon, combining_epsilon(epsilon, k))

    epsilon_assoc = assoc_params_dict["epsilon_assoc"]
    bond_vol = assoc_params_dict["bond_vol"]
    n_sites = Dict()
    for i in keys(pure_params_dict["n_e"])
        n_sites[i] = Dict()
        n_sites[i][Set(["e"])] = pure_params_dict["n_e"][i]
        n_sites[i][Set(["H"])] = pure_params_dict["n_H"][i]
    end

    return PCSAFTParams(segment, sigma, epsilon, epsilon_assoc, bond_vol, n_sites, k)
end

function create_sPCSAFTParams(raw_params; combiningrule_ϵ = "Berth")
    pure_params_dict, pair_params_dict, assoc_params_dict =
        filterparams(raw_params, ["m", "sigma", "epsilon", "n_H", "n_e"];
                     pair_params = ["k"], assoc_params = ["epsilon_assoc", "bond_vol"])
    segment = pure_params_dict["m"]
    sigma = pure_params_dict["sigma"]
    map!(x->x*1E-10, values(sigma))
    epsilon = pure_params_dict["epsilon"]
    epsilon_assoc = assoc_params_dict["epsilon_assoc"]
    bond_vol = assoc_params_dict["bond_vol"]
    n_sites = Dict()
    for i in keys(pure_params_dict["n_e"])
        n_sites[i] = Dict()
        n_sites[i][Set(["e"])] = pure_params_dict["n_e"][i]
        n_sites[i][Set(["H"])] = pure_params_dict["n_H"][i]
    end
    k = pair_params_dict["k"]
    return sPCSAFTParams(segment, sigma, epsilon, epsilon_assoc, bond_vol, n_sites, k)
end

function create_SAFTVRMieParams(raw_params)
    pure_params_dict, pair_params_dict, assoc_params_dict =
        filterparams(raw_params, ["m", "sigma", "epsilon", "lambdaA", "lambdaR","n_H","n_e"];
                     assoc_params = ["epsilon_assoc", "bond_vol"])
    segment = pure_params_dict["m"]
    sigma = pure_params_dict["sigma"]
    map!(x->x*1E-10, values(sigma))
    epsilon = pure_params_dict["epsilon"]
    lambdaA = pure_params_dict["lambdaA"]
    lambdaR = pure_params_dict["lambdaR"]
    epsilon_assoc = assoc_params_dict["epsilon_assoc"]
    bond_vol = assoc_params_dict["bond_vol"]
    n_sites = Dict()
    for i in keys(pure_params_dict["n_H"])
        n_sites[i] = Dict()
        n_sites[i][Set(["e"])] = pure_params_dict["n_e"][i]
        n_sites[i][Set(["H"])] = pure_params_dict["n_H"][i]
    end
    return SAFTVRMieParams(segment, sigma, epsilon, lambdaA, lambdaR, epsilon_assoc, bond_vol, n_sites)
end

function create_ogSAFTParams(raw_params)
    pure_params_dict, pair_params_dict, assoc_params_dict =
        filterparams(raw_params, ["m", "sigma", "epsilon","n_H","n_e"];
                     assoc_params = ["epsilon_assoc", "bond_vol"])
    segment = pure_params_dict["m"]
    sigma = pure_params_dict["sigma"]
    map!(x->x*1E-10, values(sigma))
    epsilon = pure_params_dict["epsilon"]
    epsilon_assoc = assoc_params_dict["epsilon_assoc"]
    bond_vol = assoc_params_dict["bond_vol"]
    n_sites = Dict()
    for i in keys(pure_params_dict["n_H"])
        n_sites[i] = Dict()
        n_sites[i][Set(["e"])] = pure_params_dict["n_e"][i]
        n_sites[i][Set(["H"])] = pure_params_dict["n_H"][i]
    end
    return ogSAFTParams(segment, sigma, epsilon, epsilon_assoc, bond_vol, n_sites)
end<|MERGE_RESOLUTION|>--- conflicted
+++ resolved
@@ -7,11 +7,8 @@
 
     sigma = pure_params_dict["sigma"]
     map!(x->x*1E-10, values(sigma))
-<<<<<<< HEAD
     merge!(sigma, combining_sigma(sigma))
 
-=======
->>>>>>> 7c704353
     epsilon = pure_params_dict["epsilon"]
     k = pair_params_dict["k"]
     merge!(epsilon, combining_epsilon(epsilon, k))
