"""
    isstable(model,V,T,z)::Bool

Performs stability tests for a (V,T,z) pair, and warn if any tests fail. returns `true/false`.

Checks:
 - mechanical stability: isothermal compressibility is not negative.
 - diffusive stability: all eigenvalues of `∂²A/∂n²` are positive.
 
"""
function isstable(model,V,T,z,phase=:stable)
    if phase != :stable
        return true
    end
    stable = true
    if !mechanical_stability(model,V,T,z)
        @warn "StabilityWarning: Phase is mechanically unstable"
        stable = false
    end
    if !diffusive_stability(model,V,T,z)
        @warn "StabilityWarning: Phase is diffusively unstable"
        stable = false
    end
    if !chemical_stability(model,V,T,z)
        @warn "StabilityWarning: Phase is chemically unstable"
        stable = false
    end
    return stable
end

"""
    mechanical_stability(model,V,T,z)::Bool

Performs a mechanical stability for a (V,T,z) pair, returns `true/false`.
Checks if isothermal compressibility is not negative. 
"""
function mechanical_stability(model,V,T,z)
    return VT_isothermal_compressibility(model,V,T,z) >= 0
end

"""
    diffusive_stability(model,V,T,z)::Bool

Performs a diffusive stability for a (V,T,z) pair, returns `true/false`.
Checks if all eigenvalues of `∂²A/∂n²` are positive.
"""
function diffusive_stability(model,V,T,z)
    isone(length(model)) && return true
    A(x) = eos(model,V,T,x)
    Hf = ForwardDiff.hessian(A,z)
    (Λ,U)=eigen(Hf)
    λ = minimum(Λ)
    return λ > 0
end

"""
    gibbs_duhem(model,V,T,z=[1.0])

performs a Gibbs-Duhem check on the input conditions:

```
∑zᵢμᵢ - G ≈ 0
```
Where `G` is the total gibbs energy. it can help diagnose if a user-defined eos is consistent.

return |∑zᵢμᵢ - G|, ∑zᵢμᵢ and G at the specified conditions.
"""
function gibbs_duhem(model,V,T,z=SA[1.0])
    μ = dot(z,Clapeyron.VT_chemical_potential(model,V,T,z))
    g = VT_gibbs_free_energy(model,V,T,z)
    return abs(μ-g),μ,g
end

"""
    chemical_stability(model,V,T,z)::Bool
Performs a chemical stability check using the 
"""
<<<<<<< HEAD
function chemical_stability(model::EoSModel,V,T,z)
    # Generate vapourlike and liquidlike initial guesses
    # Currently using Wilson correlation

    #in case of only pure components.
    if isone(length(z))
        return pure_chemical_instability(model,V/sum(z),T) 
    end
    pure = split_model(model)
    crit = crit_pure.(pure)
    Tc = getindex.(crit,1)
    Pc = getindex.(crit,2)
    ω = acentric_factor.(pure)
    p = pressure(model,V,T,z)
=======
function chemical_stability(model::EoSModel,p,T,z)
    # Generate vapourlike and liquidlike initial guesses
    # Currently using Wilson correlation
    Pc = model.params.Pc.values
    Tc = model.params.Tc.values
    ω = model.alpha.params.acentricfactor.values

>>>>>>> c66ec52b
    Kʷ = @. Pc/p*exp(5.373*(1+ω)*(1-Tc/T))
    z = z./sum(z)
    w_vap = Kʷ.*z
    w_liq = z./Kʷ
<<<<<<< HEAD
   
    tdp_func(w,phase) = Solvers.optimize(w -> tangent_plane_distance(model,p,T,z,phase,w), w) |> Solvers.x_minimum
    tdp = (tdp_func(w_vap,:v), tdp_func(w_liq,:l))
    if minimum(tdp) >= 0
=======

    tdp_func(w,phase) = Optim.minimum(optimize(w -> 
                            tangent_plane_distance(model,p,T,z,phase,w), w))
    tdp = [tdp_func(w_vap,:v), tdp_func(w_liq,:l)]
    if any(tdp .> 0)
>>>>>>> c66ec52b
        return true
    else
        return false
    end
end

<<<<<<< HEAD
function pure_chemical_instability(model,V,T)
    Tc,Pc,Vc = crit_pure(model)
    T >= Tc && return true
    psat,vl,vv = saturation_pressure(model,T)
    if isnan(psat)
        @error "could not determine chemical instability. saturation solver failed."
        return false
    end
    if (vl < V < vv)
        return false
    else
        return true
    end
end

=======
>>>>>>> c66ec52b
"""
    tangent_plane_distance(model,V,T,z)::Float
Calculates the tangent plane distance for a tangent plane stability test
Uses unconstrained minimisation from NLSolvers.jl
"""
function tangent_plane_distance(model,p,T,z,phase,w)
    w = w./sum(w)
    V = volume(model, p, T, w;phase=phase)
<<<<<<< HEAD
    μ(w) = Clapeyron.VT_chemical_potential(model,V,T,w)
    tdp = sum(w.*(μ(w) .- μ(z)))#./(8.314*T)
end

export isstable
export mechanical_stability, diffusive_stability,chemical_stability
export gibbs_duhem
=======

    μ(w) = Clapeyron.VT_chemical_potential(model,V,T,w)
    tdp = sum(w.*(μ(w) .- μ(z)))#./(8.314*T)
end
>>>>>>> c66ec52b

export isstable, mechanical_stability, diffusive_stability, gibbs_duhem, chemical_stability
<|MERGE_RESOLUTION|>--- conflicted
+++ resolved
@@ -75,7 +75,6 @@
     chemical_stability(model,V,T,z)::Bool
 Performs a chemical stability check using the 
 """
-<<<<<<< HEAD
 function chemical_stability(model::EoSModel,V,T,z)
     # Generate vapourlike and liquidlike initial guesses
     # Currently using Wilson correlation
@@ -90,38 +89,20 @@
     Pc = getindex.(crit,2)
     ω = acentric_factor.(pure)
     p = pressure(model,V,T,z)
-=======
-function chemical_stability(model::EoSModel,p,T,z)
-    # Generate vapourlike and liquidlike initial guesses
-    # Currently using Wilson correlation
-    Pc = model.params.Pc.values
-    Tc = model.params.Tc.values
-    ω = model.alpha.params.acentricfactor.values
-
->>>>>>> c66ec52b
     Kʷ = @. Pc/p*exp(5.373*(1+ω)*(1-Tc/T))
     z = z./sum(z)
     w_vap = Kʷ.*z
     w_liq = z./Kʷ
-<<<<<<< HEAD
    
     tdp_func(w,phase) = Solvers.optimize(w -> tangent_plane_distance(model,p,T,z,phase,w), w) |> Solvers.x_minimum
     tdp = (tdp_func(w_vap,:v), tdp_func(w_liq,:l))
     if minimum(tdp) >= 0
-=======
-
-    tdp_func(w,phase) = Optim.minimum(optimize(w -> 
-                            tangent_plane_distance(model,p,T,z,phase,w), w))
-    tdp = [tdp_func(w_vap,:v), tdp_func(w_liq,:l)]
-    if any(tdp .> 0)
->>>>>>> c66ec52b
         return true
     else
         return false
     end
 end
 
-<<<<<<< HEAD
 function pure_chemical_instability(model,V,T)
     Tc,Pc,Vc = crit_pure(model)
     T >= Tc && return true
@@ -137,8 +118,6 @@
     end
 end
 
-=======
->>>>>>> c66ec52b
 """
     tangent_plane_distance(model,V,T,z)::Float
 Calculates the tangent plane distance for a tangent plane stability test
@@ -147,19 +126,10 @@
 function tangent_plane_distance(model,p,T,z,phase,w)
     w = w./sum(w)
     V = volume(model, p, T, w;phase=phase)
-<<<<<<< HEAD
     μ(w) = Clapeyron.VT_chemical_potential(model,V,T,w)
     tdp = sum(w.*(μ(w) .- μ(z)))#./(8.314*T)
 end
 
 export isstable
 export mechanical_stability, diffusive_stability,chemical_stability
-export gibbs_duhem
-=======
-
-    μ(w) = Clapeyron.VT_chemical_potential(model,V,T,w)
-    tdp = sum(w.*(μ(w) .- μ(z)))#./(8.314*T)
-end
->>>>>>> c66ec52b
-
-export isstable, mechanical_stability, diffusive_stability, gibbs_duhem, chemical_stability
+export gibbs_duhem