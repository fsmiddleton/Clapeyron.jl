--- conflicted
+++ resolved
@@ -2,20 +2,12 @@
     components = [collect(i)[1] for i in keys(sigma)]
     pairs = [Set(i) for i in collect(combinations(components, 2))]
     combined_sigmas = Dict{Set{String},Float64}()
-<<<<<<< HEAD
     for pair in pairs
-=======
-    for pair in pairs 
->>>>>>> 66609211
         if !haskey(sigma, pair)
             if rules == "Lorentz-Berthelot"
                 combined_sigma = (sum(sigma[Set([i])] for i in pair))/2
             end
-<<<<<<< HEAD
             push!(combined_sigmas, pair => combined_sigma)
-=======
-            push!(combined_sigmas, pair => combined_sigma) 
->>>>>>> 66609211
         end
     end
     return combined_sigmas
@@ -25,11 +17,7 @@
     components = [collect(i)[1] for i in keys(epsilon)]
     pairs = [Set(i) for i in collect(combinations(components, 2))]
     combined_epsilons = Dict{Set{String},Float64}()
-<<<<<<< HEAD
     for pair in pairs
-=======
-    for pair in pairs 
->>>>>>> 66609211
         if !haskey(epsilon, pair)
             if haskey(k, pair)
                 if rules_k == "Hudsen-McCoubrey"
@@ -40,11 +28,7 @@
                     combined_epsilon = sqrt(prod(epsilon[Set([i])] for i in pair))
                 end
             end
-<<<<<<< HEAD
-            push!(combined_epsilons, pair => combined_epsilon)
-=======
             push!(combined_epsilons, pair => combined_epsilon) 
->>>>>>> 66609211
         end
     end
     return combined_epsilons
