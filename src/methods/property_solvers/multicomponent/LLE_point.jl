## LLE pressure solver
function x0_LLE_pressure(model::EoSModel,T,x)
    xx = 1 .-x
    pure = split_model(model)
    eachx = eachcol(Diagonal(ones(eltype(x),length(x))))
    sat = saturation_pressure.(pure,T)
    P_sat = [tup[1] for tup in sat]
    V_l_sat = [tup[2] for tup in sat]
    V0_l = sum(x.*V_l_sat)
    V0_ll = sum(xx.*V_l_sat)
    prepend!(xx,log10.([V0_l,V0_ll]))
    return xx
end

function LLE_pressure(model::EoSModel, T, x; v0 =nothing)
    TYPE = promote_type(eltype(T),eltype(x))
#     lb_v = lb_volume(model,x)
    ts = T_scales(model,x)
    pmix = p_scale(model,x)
    if v0 === nothing
        v0 = x0_LLE_pressure(model,T,x)
    end
    len = length(v0[1:end-1])
    #xcache = zeros(eltype(x0),len)
    Fcache = zeros(eltype(v0[1:end-1]),len)
    f! = (F,z) -> Obj_bubble_pressure(model, F, T, exp10(z[1]), exp10(z[2]), x,z[3:end],ts,pmix)
    r  =Solvers.nlsolve(f!,v0[1:end-1],LineSearch(Newton()))
    sol = Solvers.x_sol(r)
    v_l = exp10(sol[1])
    v_ll = exp10(sol[2])
    xx = FractionVector(sol[3:end])
    P_sat = pressure(model,v_l,T,x)
    return (P_sat, v_l, v_ll, xx)
end

function LLE_temperature(model,p,x;T0=nothing)
    f(z) = Obj_LLE_temperature(model,z,p,x)
<<<<<<< HEAD
    if T0===nothing
        Ti   = Clapeyron.T_scales(model,x).*1.5
=======
    Ti   = T_scales(model,x).*1.5
    T = Roots.find_zero(f,sum(Ti)/length(Ti))
    if T0===nothing
        Ti   = T_scales(model,x).*1.5
>>>>>>> 000c8830
        T = Roots.find_zero(f,sum(Ti)/length(Ti))
    else
        T = Roots.find_zero(f,T0)
    end
    p,v_l,v_ll,xx = LLE_pressure(model,T,x)
    return T,v_l,v_ll,xx
end

function Obj_LLE_temperature(model,T,p,x)
    p̃,v_l,v_ll,xx = LLE_pressure(model,T,x)
    return p̃-p
end
<|MERGE_RESOLUTION|>--- conflicted
+++ resolved
@@ -35,15 +35,10 @@
 
 function LLE_temperature(model,p,x;T0=nothing)
     f(z) = Obj_LLE_temperature(model,z,p,x)
-<<<<<<< HEAD
-    if T0===nothing
-        Ti   = Clapeyron.T_scales(model,x).*1.5
-=======
     Ti   = T_scales(model,x).*1.5
     T = Roots.find_zero(f,sum(Ti)/length(Ti))
     if T0===nothing
         Ti   = T_scales(model,x).*1.5
->>>>>>> 000c8830
         T = Roots.find_zero(f,sum(Ti)/length(Ti))
     else
         T = Roots.find_zero(f,T0)
