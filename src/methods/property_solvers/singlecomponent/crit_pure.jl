"""
    crit_pure(model::EoSModel,x0=nothing)

Calculates the critical point of a single component modelled by `model`. 

Returns `(Tc, pc, Vc)` where `Tc` is the critical temperature (in K), `pc` is the critical pressure (in Pa) and `Vc` is the critical volume (in  m³)
"""
function crit_pure(model::EoSModel,x0=nothing)
    !isone(length(model)) && throw(error("$model have more than one component."))

    #f! = (F,x) -> obj_crit(model, F, x[1]*T̄, exp10(x[2]))
    if x0 === nothing
        x0 = x0_crit_pure(model)
    end
<<<<<<< HEAD
    x0 = vec2(first(x0),last(x0),T̄)
=======
    x01,x02 = x0
    T̄  = T_scale(model)*one(x01*one(x02))
    if T̄ isa Base.IEEEFloat
        x0 = MVector((x01,x02))
    else
        x0 = SizedVector{2,typeof(T̄)}((x01,x02))
    end
    f! = ObjCritPure(model,T̄)
>>>>>>> 8ed3472d
    solver_res = Solvers.nlsolve(f!, x0)
    #print(solver_res)
    r  = Solvers.x_sol(solver_res)
    T_c = r[1]*T̄
    V_c = exp10(r[2])
    p_c = pressure(model, V_c, T_c)
    return (T_c, p_c, V_c)
end

function obj_crit(model::EoSModel, F, T_c, V_c)
    ∂²A∂V², ∂³A∂V³ = ∂²³f(model, V_c, T_c, SA[1.0])
    F[1] = -∂²A∂V²
    F[2] = -∂³A∂V³
    return F
end

struct ObjCritPure{M,T}
    model::M
    Tscale::T
end

function (f::ObjCritPure)(F,x)
    model = f.model
    T̄ = f.Tscale
    return obj_crit(model, F, x[1]*T̄, exp10(x[2]))
end<|MERGE_RESOLUTION|>--- conflicted
+++ resolved
@@ -12,9 +12,6 @@
     if x0 === nothing
         x0 = x0_crit_pure(model)
     end
-<<<<<<< HEAD
-    x0 = vec2(first(x0),last(x0),T̄)
-=======
     x01,x02 = x0
     T̄  = T_scale(model)*one(x01*one(x02))
     if T̄ isa Base.IEEEFloat
@@ -23,7 +20,6 @@
         x0 = SizedVector{2,typeof(T̄)}((x01,x02))
     end
     f! = ObjCritPure(model,T̄)
->>>>>>> 8ed3472d
     solver_res = Solvers.nlsolve(f!, x0)
     #print(solver_res)
     r  = Solvers.x_sol(solver_res)
