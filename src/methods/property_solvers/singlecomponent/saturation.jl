function check_valid_sat_pure(model,P_sat,V_l,V_v,T)
    _,dpdvl = p∂p∂V(model,V_l,T,SA[1.0])
    _,dpdvv = p∂p∂V(model,V_v,T,SA[1.0])
    (dpdvl > 0) | (dpdvv > 0) && return false
    ε = abs(V_l-V_v)/(eps(typeof(V_l-V_v)))
    #if ΔV > ε then Vl and Vv are different values
    return ε > 5e9
end

function try_sat_pure(model,V0,f!,T,result,error_val,method = LineSearch(Newton()))
    if !isfinite(V0[1]) | !isfinite(V0[2])
        return false
    end
    try
        res = sat_pure(model,V0,f!,T,method)
        result[] = res
    catch e #normally, failures occur near the critical point
        error_val[] = e
        return false
    end

    (P_sat,V_l,V_v) = result[]
    return check_valid_sat_pure(model,P_sat,V_l,V_v,T)
end

"""
    saturation_pressure(model::EoSModel, T, V0 = x0_sat_pure(model,T))

Performs a single component saturation equilibrium calculation, at the specified temperature `T`, of one mol of pure sustance specified by `model`

Returns `(p₀, Vₗ, Vᵥ)` where `p₀` is the saturation pressure (in Pa), `Vₗ` is the liquid saturation volume (in m³) and `Vᵥ` is the vapour saturation volume (in m³).

If the calculation fails, returns  `(NaN, NaN, NaN)`

`V0` is `[log10(Vₗ₀),log10(Vᵥ₀)]` , where `Vₗ₀`  and `Vᵥ₀` are initial guesses for the liquid and vapour volumes.
"""
function saturation_pressure(model::EoSModel, T, V0 = x0_sat_pure(model,T))
    !isone(length(model)) && throw(error("$model have more than one component."))
    T = T*T/T
    V0 = MVector((V0[1],V0[2]))
    V_lb = lb_volume(model,SA[1.0])
    TYPE = promote_type(typeof(T),typeof(V_lb))
    nan = zero(TYPE)/zero(TYPE)    
    scales = scale_sat_pure(model)
    f! = (F,x) -> Obj_Sat(model, F, T, exp10(x[1]), exp10(x[2]),scales)
    res0 = (nan,nan,nan)
    result = Ref(res0)
    error_val = Ref{Any}(nothing)
    converged = try_sat_pure(model,V0,f!,T,result,error_val)  
    #did not converge, but didnt error.
    if converged
        return result[]
    end
    (T_c, p_c, V_c) = crit_pure(model)
    if abs(T_c-T) < eps(typeof(T))
        return (p_c,V_c,V_c)
    end
    if T_c < T
<<<<<<< HEAD
        # @error "initial temperature $T greater than critical temperature $T_c. returning NaN"
=======
        #@error "initial temperature $T greater than critical temperature $T_c. returning NaN"
>>>>>>> b97a4221
    else
        V0 = x0_sat_pure_crit(model,T,T_c,p_c,V_c)
        V0 = MVector((V0[1],V0[2]))
        converged = try_sat_pure(model,V0,f!,T,result,error_val)   
        if converged
            return result[]
        end
    end
    #not converged, even trying with better critical aprox.
    return res0
end

#with the critical point, we can perform a
#corresponding states approximation with the
#propane reference equation of state
function x0_sat_pure_crit(model,T,T_c,P_c,V_c) 
    h = V_c*5000
    T0 = 369.89*T/T_c
    Vl0 = (1.0/_propaneref_rholsat(T0))*h
    Vv0 = (1.0/_propaneref_rhovsat(T0))*h
    _1 = SA[1.0]
    #μ_l = only(VT_chemical_potential(model,Vl0,T,_1))
    #μ_v = only(VT_chemical_potential(model,Vv0,T,_1))
    #@show (μ_l < μ_v,T/T_c)
    #if μ_l < μ_v 
      #@show μ_l,μ_v
    #end
    # _,dpdvv = p∂p∂V(model,Vv0,T,SA[1.0])
    # @show dpdvv*Vv0
    # _,dpdvv = p∂p∂V(model,2*Vv0,T,SA[1.0])
    # @show dpdvv*Vv0
    return (log10(Vl0),log10(Vv0))
end
function sat_pure(model::EoSModel,V0,f!,T,method =LineSearch(Newton()))  
    r = Solvers.nlsolve(f!, V0 ,method )
    Vsol = Solvers.x_sol(r)
    V_l = exp10(Vsol[1])
    V_v = exp10(Vsol[2])
    P_sat = pressure(model,V_v,T)
    return (P_sat,V_l,V_v)
end

function Obj_Sat(model::EoSModel, F, T, V_l, V_v,scales)
    fun(_V) = eos(model, _V, T,SA[1.])
    A_l,Av_l = Solvers.f∂f(fun,V_l)
    A_v,Av_v =Solvers.f∂f(fun,V_v)
    g_l = muladd(-V_l,Av_l,A_l)
    g_v = muladd(-V_v,Av_v,A_v)
    (p_scale,μ_scale) = scales
    F[1] = -(Av_l-Av_v)*p_scale
    F[2] = (g_l-g_v)*μ_scale
    return F
end

#by default, starts right before the critical point, and descends via Clapeyron equation: (∂p/∂T)sat = ΔS/ΔV ≈ Δp/ΔT

function saturation_temperature(model::EoSModel,p,T0= nothing)
    if T0 === nothing
        T0 = x0_saturation_temperature(model,p)
    end
    TT = typeof(T0/T0)
    nan = zero(TT)/zero(TT)
    if isnan(T0)
        return (nan,nan,nan)
    end 
    cache = Ref{Tuple{TT,TT,TT,TT}}((nan,nan,nan,nan))
    f(T) = Obj_sat_pure_T(model,T,p,cache)
    T = Solvers.fixpoint(f,T0)
    _,_,v_l,v_v = cache[]
    return T,v_l,v_v
end

function x0_saturation_temperature(model,p)
    Tc,pc,vc = crit_pure(model)    
    p > 0.99999pc && (return zero(p)/zero(p))
    T99 = 0.99*Tc
    return T99
end

function Obj_sat_pure_T(model,T,p,cache)
    Told,pold,vlold,vvold = cache[]
    pii,vli,vvi = saturation_pressure(model,T)
    Δp = (p-pii)
    abs(Δp) < 4eps(p) && return T
    if Told < T
        if isnan(pii) && !isnan(pold)
            return (T+Told)/2
        end
    end
    cache[] = (T,pii,vli,vvi) 
    S_v = VT_entropy(model,vvi,T)
    S_l = VT_entropy(model,vli,T)
    ΔS = S_v - S_l
    ΔV = vvi - vli
    dpdt = ΔS/ΔV #≈ (p - pii)/(T-Tnew)
    Ti = T + Δp/dpdt
    return Ti
end

"""
    enthalpy_vap(model::EoSModel, T)

Calculates `ΔH`, the difference between saturated vapour and liquid enthalpies at temperature `T`, in J   
"""
function enthalpy_vap(model::EoSModel, T)
    (P_sat,V_l,V_v) = saturation_pressure(model,T)
    H_v = VT_enthalpy(model,V_v,T)
    H_l = VT_enthalpy(model,V_l,T)
    H_vap=H_v -H_l
    return H_vap
end


<|MERGE_RESOLUTION|>--- conflicted
+++ resolved
@@ -56,11 +56,7 @@
         return (p_c,V_c,V_c)
     end
     if T_c < T
-<<<<<<< HEAD
         # @error "initial temperature $T greater than critical temperature $T_c. returning NaN"
-=======
-        #@error "initial temperature $T greater than critical temperature $T_c. returning NaN"
->>>>>>> b97a4221
     else
         V0 = x0_sat_pure_crit(model,T,T_c,p_c,V_c)
         V0 = MVector((V0[1],V0[2]))
