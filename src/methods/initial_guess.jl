"""
    x0_volume_liquid(model,T,z)

Returns an initial guess to the liquid volume, dependent on temperature and composition. by default is 1.25 times [`lb_volume`](@ref).
"""
function x0_volume_liquid(model,T,z)
    v_lb = lb_volume(model,z)
    return v_lb*1.25
end

"""
    x0_volume_gas(model,p,T,z)

Returns an initial guess to the gas volume, depending of pressure, temperature and composition. by default uses [`volume_virial`](@ref)
"""
function x0_volume_gas(model,p,T,z)
    return volume_virial(model,p,T,z)
end

"""
    x0_volume_solid(model,T,z)

Returns an initial guess to the solid volume, dependent on temperature and composition. needs to be defined for EoS that support solid phase. by default returns NaN
"""
function x0_volume_solid(model,T,z)
    _0 = zero(T+first(z))
    return _0/_0
end

"""
    x0_volume(model,p,T,z; phase = :unknown)

Returns an initial guess of the volume at a pressure, temperature, composition and suggested phase.

If the suggested phase is `:unkwown` or `:liquid`, calls [`x0_volume_liquid`](@ref).

If the suggested phase is `:gas`, calls [`x0_volume_gas`](@ref).

If the suggested phase is `solid`, calls [`x0_volume_solid`](@ref).

Returns `NaN` otherwise

"""
function x0_volume(model, p, T, z = SA[1.0]; phase = :unknown)
    phase = Symbol(phase)
    if phase === :unknown || is_liquid(phase)
        return x0_volume_liquid(model,T,z)
    elseif is_vapour(phase)
        return x0_volume_gas(model,p,T,z)
    elseif is_supercritical(phase)
        return x0_volume_gas(model,p,T,z)
    elseif is_solid(phase)
        x0_volume_solid(model,T,z)
    else
        _0 = zero(p+T+first(z))
        return _0/_0
    end
end

"""
    lb_volume(model::EoSModel,z=SA[1.0])

Returns the lower bound volume.

It has different meanings depending on the Equation of State, but symbolizes the minimum allowable volume at a certain composition:

- SAFT EoS: the packing volume
- Cubic EoS, covolume (b) parameter

On empiric equations of state, the value is chosen to match the volume of the conditions at maximum pressure and minimum temperature
, but the equation itself normally can be evaluated at lower volumes.

On SAFT and Cubic EoS, volumes lower than `lb_volume` will likely error.

The lower bound volume is used for guesses of liquid volumes at a certain pressure, saturated liquid volumes and critical volumes.
"""
function lb_volume end

"""
    T_scale(model::EoS,z=SA[1.0])

Represents a temperature scaling factor.

On any EoS based on Critical parameters (Cubic or Empiric EoS), the temperature scaling factor is chosen to be the critical temperature.

On SAFT or other molecular EoS, the temperature scaling factor is chosen to be a function of the potential depth ϵ.

Used as scaling factors in [`saturation_pressure`](@ref) and as input for solving [`crit_pure`](@ref)
"""
function T_scale end

"""
    p_scale(model::SAFTModel,z=SA[1.0])

Represents a pressure scaling factor

On any EoS based on Critical parameters (Cubic or
Empiric EoS), the pressure scaling factor is
chosen to be a function of the critical pressure.

On SAFT or other molecular EoS, the temperature
scaling factor is chosen to a function of ∑(zᵢ*ϵᵢ*(σᵢᵢ)³)

Used as scaling factors in [`saturation_pressure`](@ref) and as input for solving [`crit_pure`](@ref)

"""
function p_scale end

"""
    antoine_coef(model)

should return a 3-Tuple containing reduced Antoine Coefficients. The Coefficients follow the correlation:
```
lnp̄ = log(p / p_scale(model))
T̃ = T/T_scale(model)
lnp̄ = A - B/(T̄ + C))
```

By default returns `nothing`. This is to use alternative methods in case Antoine coefficients aren't available. Used mainly in single and multicomponent temperature calculations.
"""
function antoine_coef end

antoine_coef(model) = nothing


"""
    x0_sat_pure(model::EoSModel,T,z=SA[1.0])

Returns a 2-tuple corresponding to `(log10(Vₗ),log10(Vᵥ))`, where `Vₗ` and `Vᵥ` are the liquid and vapor initial guesses.

Used in [`saturation_pressure`](@ref) methods that require initial volume guesses.

It can be overloaded to provide more accurate estimates if necessary.
"""
function x0_sat_pure(model,T,z=SA[1.0])
    #=theory as follows
    #given T = Teos:
    #calculate B(Teos)
    PB = Peos = -2B

    veos = volume_compress(model,PB,T)
    with a (P,V,T,B) pair, change to
    (P,V,a,b)
    =#


    B = second_virial_coefficient(model,T,SA[1.0])
    lb_v = lb_volume(model,SA[1.0])*one(T)
    _0 = zero(B)
    #virial volume below lower bound volume.
    #that means that we are way over the critical point
    if -2B < lb_v
        _nan = _0/_0
        return (_nan,_nan)
    end

    p = -0.25*R̄*T/B
    vl = x0_volume(model,p,T,z,phase=:l)
    vl = _volume_compress(model,p,T,SA[1.0],vl)
    #=the basis is that p = RT/v-b - a/v2
    we have a (p,v,T) pair
    and B = 2nd virial coefficient = b-a/RT
    with that, we solve for a and b
    as a and b are vdW, Pc and Tc can be calculated
    with Tc and Pc, we use [1] to calculate vl0 and vv0
    with Tc, we can also know in what regime we are.
    in near critical pressures, we use directly vv0 = -2B
    and vl0 = 4*lb_v
    [1]
    DOI: 10.1007/s10910-007-9272-4
    Journal of Mathematical Chemistry, Vol. 43, No. 4, May 2008 (© 2007)
    The van der Waals equation: analytical and approximate solutions
    =#
    γ = p*vl*vl/(R̄*T)
    _c = vl*(vl + B - γ)
    _b = γ - B - vl
    Δ = Solvers.det_22(_b,_b,4,_c)
    if isnan(vl) | (Δ < 0)
<<<<<<< HEAD
        #println("error condition: fail solving vl")
=======

>>>>>>> f94bcf76
        #fails on two ocassions:
        #near critical point, or too low.
        #old strategy
        x0l = 4*lb_v
        x0v = -2*B + 2*lb_v
        return (log10(x0l),log10(x0v))
    end
    Δsqrt = sqrt(Δ)
    b1 = 0.5*(-_b + Δsqrt)
    b2 = 0.5*(-_b - Δsqrt)
    if b1 < 0
        b = b2
    elseif b1 > vl
        b = b2
    else
        b = b1
    end
    a = -R̄*T*(B-b)
    Vc = 3*b
    Ωa =  27/64
    Ωb =  1/8
    ar = a/Ωa
    br = b/Ωb
    Tc = ar/br/R̄
    Pc = ar/(br*br)
    Tr = T/Tc
    #Tr(vdW approx) > Tr(model), try default.
    if Tr >= 1
        x0l = 4*lb_v
        x0v = -2*B + 2*lb_v
        return (log10(x0l),log10(x0v))
    end
    #@show (Tc,Pc)
    # if b1/b2 < -0.95, then T is near Tc.
    #if b<lb_v then we are in trouble
    #critical regime or something horribly wrong happened
    if (b1/b2 < -0.95) | (b<lb_v) | (Tr>0.99)
        println("warning: near criticality")
        x0l = 4*lb_v
        x0v = -2*B #gas volume as high as possible
        return (log10(x0l),log10(x0v))
    end
    Vl0,Vv0 = vdw_x0_xat_pure(T,Tc,Pc,Vc)
    x0l = min(Vl0,vl)
    x0v = min(1e4*one(Vv0),Vv0) #cutoff volume
    return (log10(x0l),log10(x0v))
end

function vdw_x0_xat_pure(T,T_c,P_c,V_c)
    Tr = T/T_c
    Trm1 = 1.0-Tr
    Trmid = sqrt(Trm1)
    if Tr >= 0.7
        c_l = 1.0+2.0*Trmid + 0.4*Trm1 - 0.52*Trmid*Trm1 +0.115*Trm1*Trm1 #Eq. 29
    else
        c_l = 1.5*(1+sqrt(1-(32/27)*Tr)) #Eq. 32
    end

    if Tr >= 0.46
        #Eq. 30, valid in 0.46 < Tr < 1
        c_v = 1.0-2.0*Trmid + 0.4*Trm1 + 0.52*Trmid*Trm1 +0.207*Trm1*Trm1
    elseif Tr <= 0.33
        #Eq. 33, valid in 0 < Tr < 0.33
        c_v = (3*c_l/(ℯ*(3-c_l)))*exp(-(1/(1-c_l/3)))

    else
        #Eq. 31 valid in 0.25 < Tr < 1
        mean_c = 1.0 + 0.4*Trm1 + 0.161*Trm1*Trm1
        c_v = 2*mean_c - c_l
    end
    #volumes predicted by vdW
    Vl0 = V_c/c_l
    Vv0 = V_c/c_v
    return (Vl0,Vv0)
end

function scale_sat_pure(model,z=SA[1.0])
    p    = 1/p_scale(model,z)
    μ    = 1/R̄/T_scale(model,z)
    return p,μ
end

"""
    x0_psat(model::EoSModel, T,crit = nothing)

Initial point for saturation pressure, given the temperature and V,T critical coordinates.
On moderate pressures it will use a Zero Pressure initialization. On pressures near the critical point it will switch to spinodal finding.

Used in [`saturation_pressure`](@ref) methods that require initial pressure guesses.

if the initial temperature is over the critical point, it returns `NaN`.

It can be overloaded to provide more accurate estimates if necessary.
"""
function x0_psat(model,T,crit = nothing)
    coeffs = antoine_coef(model)
    if coeffs !== nothing
        A,B,C = coeffs
        T̃ = T/T_scale(model)
        lnp̃ = A - B/(T̃ + C)
        ps = p_scale(model)
        px =  exp(lnp̃)*ps
        return px
    end
    if isnothing(crit)
        crit = crit_pure(model)
    end
    Tc, Pc, Vc = crit
    if T > Tc
        return zero(T)/zero(T)
    end
    return x0_psat(model, T, Tc, Vc)
end

function x0_psat(model::EoSModel, T, Tc, Vc)
    # Function to get an initial guess for the saturation pressure at a given temperature
    z = SA[1.] #static vector
    _0 = zero(T+Tc+Vc)
    RT = R̄*T
    Tr = T/Tc
    # Zero pressure initiation
    if Tr < 0.8
        P0 = _0
        vol_liq0 = volume(model, P0, T, phase=:liquid)
        ares = a_res(model, vol_liq0, T, z)
        lnϕ_liq0 = ares - 1. + log(RT/vol_liq0)
        P0 = exp(lnϕ_liq0)
    # Pmin, Pmax initiation
    elseif Tr <= 1.0
        low_v = Vc
        up_v = 5 * Vc
        #note: P_max is the pressure at the maximum volume, not the maximum pressure
        fmax(V) = -pressure(model, V, T)
        sol_max = Solvers.optimize(fmax, (low_v, up_v))
        P_max = -Solvers.x_minimum(sol_max)
        low_v = lb_volume(model)
        up_v = Vc
        #note: P_min is the pressure at the minimum volume, not the minimum pressure
        fmin(V) = pressure(model, V, T)
        sol_min = Solvers.optimize(fmin, (low_v,up_v))
        P_min = Solvers.x_minimum(sol_min)
        P0 = (max(zero(P_min), P_min) + P_max) / 2
    else
        P0 = _0/_0 #NaN, but propagates the type
    end
    return P0
end

"""
    x0_saturation_temperature(model::EoSModel,p)

Returns a 3-tuple corresponding to `(T,Vₗ,Vᵥ)`, `T` is the initial guess for temperature and `Vₗ` and `Vᵥ` are the liquid and vapor initial guesses.
Used in [`saturation_temperature`](@ref) with [`AntoineSaturation`](@ref).
"""
function x0_saturation_temperature end

function x0_saturation_temperature(model::EoSModel,p,::Nothing)
    crit = crit_pure(model)
    return x0_saturation_temperature(model,p,crit)
end

function x0_saturation_temperature(model::EoSModel,p,crit::Tuple)
    Tc,Pc,Vc = crit
    A,B,C = (6.668322465137264,6.098791871032391,-0.08318016317721941)
    if Pc < p
        nan = zero(p)/zero(p)
        return (nan,nan,nan)
    end
    lnp̄ = log(p / Pc)
    T0 = Tc*(B/(A-lnp̄)-C)
    pii,vli,vvi = saturation_pressure(model,T0,ChemPotVSaturation(;crit))

    if isnan(pii)
        nan = zero(p)/zero(p)
        return (nan,nan,nan)
    end

    Δp = (p-pii)
    S_v = VT_entropy(model,vvi,T0)
    S_l = VT_entropy(model,vli,T0)
    ΔS = S_v - S_l
    ΔV = vvi - vli
    dpdt = ΔS/ΔV #≈ (p - pii)/(T-Tnew)
    T = T0 + Δp/dpdt
    vv = volume_virial(model,p,T)
    vl = 0.3*lb_volume(model) + 0.7*vli
    return (T,vl,vv)
end

"""
    x0_crit_pure(model::SAFTModel)

Returns a 2-tuple corresponding to
    `(k,log10(Vc0))`, where `k` is `Tc0/T_scale(model,z)`
"""
function x0_crit_pure end

function x0_crit_pure(model::EoSModel)
    lb_v = lb_volume(model)
    (1.5, log10(lb_v/0.3))
end

#=
the following methods are fallbacks,
that require just the definition of T_scale,p_scale and lb_volume
respectively. if possible, each eos should define those
=#
function T_scales(model)
    n = length(model)
    x = zeros(n)
    res = zeros(n)
    for i = 1:n
        x[i] = 1.0
        res[i] = T_scale(model,x)
        x[i] = 0.0
    end
    return res
end

T_scales(model,z) = T_scales(model)

function x0_sat_pure2(model,T,z=SA[1.0])
    #=
    x0_sat_pure v3: full local van der waals.

    first version: 
        - constant values
    second version: 
        - calculate B(Teos) (B = b - a/RT)
        - PB = Peos = P(v = -2B,T) # gas spinodal aproximation
        - vl obtained from volume(model,PB,T)
        - solve a,b from (P,V,T,B) coordinates 
        - in case that volume solver fails, regress to constant near critical.
    third version:
        - calculate B(Teos) (B = b - a/RT)
        - solve (a,b) such as:
            - p(eos) = max(p(vdw),0)
            - v ≈ b(1 + sqrt(0.5RTb/a)) #liquid spinodal aproximation
            - (modified volume_compress, does not fail even near criticality.)
    =#
    B = second_virial_coefficient(model,T,SA[1.0])
    lb_v = lb_volume(model,SA[1.0])*one(T)
    _0 = zero(B)
    TT = typeof(_0)
    if -2B < lb_v 
        _nan = _0/_0
        return (_nan,_nan)
    end
    
    a,b = vdw_ab(model,T,false,B)
    #@show a,b
    Tc,Pc,Vc = crit_pure_vdw_ab(a,b)

    #=the basis is that p = RT/v-b - a/v2
    we have a (p,v,T) pair
    and B = 2nd virial coefficient = b-a/RT
    with that, we solve for a and b 
    as a and b are vdW, Pc and Tc can be calculated
    with Tc and Pc, we use [1] to calculate vl0 and vv0
    
    with Tc, we can also know in what regime we are.
    in near critical pressures, we use directly vv0 = -2B
    and vl0 = 4*lb_v

    [1]
    DOI: 10.1007/s10910-007-9272-4
    Journal of Mathematical Chemistry, Vol. 43, No. 4, May 2008 (© 2007)
    The van der Waals equation: analytical and approximate solutions
    =#

    #pseudo spinodal values
   
    v_sv = -2*B
    p_sv = -0.25*R̄*T/B
    v_sl = b*(1+sqrt(0.5*R̄*T*b/a))
    p_sl =  max(R̄*T/(v_sl- b) - a/(v_sl^2),zero(v_sl))

    Tr = T/Tc
    #Tr(vdW approx) > Tr(model)
    if Tr >= 1
        _nan = _0/_0
        return (_nan,_nan)
    end

    if p_sv < p_sl ||  p_sl > Pc 
        #if p_sl is over the critical point or over the vapour spinodal
        #then we are in a critical regime. we then recalculate a,b 
        #with a critical correlation. 
        a,b = vdw_ab(model,T,true,B,b)
        Tc,Pc,Vc = crit_pure_vdw_ab(a,b)
        v_sv = -2*B
        p_sv = -0.25*R̄*T/B
        v_sl = b*(1+sqrt(0.5*R̄*T*b/a))
        p_sl =  max(R̄*T/(v_sl- b) - a/(v_sl^2),zero(v_sl))
        #use rackett with the critical volume
        Zc = Pc*Vc/(R̄*Tc)
        vl = (R̄*Tc/Pc)*Zc^(1 + (1-Tr)^(2/7))
        vv = v_sv
        vlc,vvc =  vdw_x0_xat_pure(T,Tc,Pc,Vc)
        vl = 0.5*(vl+vlc)
        vv = 0.5*(vv+vvc)
    else
        p_l = p_sl
        pm = 0.5*(p_sv+p_l)
        #one volume iteration
        dpdv_sl = -R̄*T/(v_sl - b)^2 + 2*a/v_sl^3
        _Δ = (pm-p_l)/(v_sl*dpdv_sl)
        vl = v_sl*exp(_Δ)
        vv = volume_virial(B,pm,T)
    end
    return (log10(vl),log10(vv)) 
end

function vdw_ab(model,T,crit = false,B = second_virial_coefficient(model,T),b0 = x0_volume_liquid(model,T,SA[1.0]))
    z = SA[1.0]
    lb_v = lb_volume(model,z)
    x0_l = x0_volume_liquid(model,T,z)
    logb0 = log(x0_l)
    log_lb_v = log(lb_v)
    _nan = zero(T)/zero(T)
    _0 = zero(_nan)
    Ωa =  27/64
    Ωb =  1/8
    function logstep(logb)       
        logb < log_lb_v && return _nan
        b = exp(logb)
        a = -R̄*T*(B - b)
        if crit
            Tc,Pc,Vc = crit_pure_vdw_ab(a,b)
            Tr = T/Tc
            Trm1 = 1.0-Tr
            Trmid = sqrt(Trm1)
            c_l = 1.0 + 2.0*Trmid + 0.4*Trm1 - 0.52*Trmid*Trm1 + 0.115*Trm1*Trm1
            v = 0.5*(b*(1+sqrt(0.5*R̄*T*b/a)) + (Vc/c_l))
        else
            v = b*(1+sqrt(0.5*R̄*T*b/a))
        end
        p_vdw = max(R̄*T/(v- b) - a/(v^2),_0)
        p_eos,dpdV = p∂p∂V(model,v,T,z)
        dpdV > 0 && return _nan #inline mechanical stability. 
        abs(p_eos-p_vdw) < 3eps(p_eos) && return _0
        Δ = (p_vdw-p_eos)/(v*dpdV) 
        return Δ
    end

    function f_fixpoint(_V)
        Δ = logstep(_V)
        vv = _V + Δ
        return vv
    end
    log_bb = @nan(Solvers.fixpoint(f_fixpoint,logb0,Solvers.SSFixPoint(),rtol = 1e-8,max_iters=100),_nan)
    bb =  exp(log_bb)
    aa = -R̄*T*(B - bb)
    return (aa,bb)
end

function crit_pure_vdw_ab(a,b)
    Ωa =  27/64
    Ωb =  1/8
    ar = a/Ωa
    br = b/Ωb
    Tc = ar/br/R̄
    Pc = ar/(br*br)
    Vc = 3*b
    return Tc,Pc,Vc
end<|MERGE_RESOLUTION|>--- conflicted
+++ resolved
@@ -176,11 +176,6 @@
     _b = γ - B - vl
     Δ = Solvers.det_22(_b,_b,4,_c)
     if isnan(vl) | (Δ < 0)
-<<<<<<< HEAD
-        #println("error condition: fail solving vl")
-=======
-
->>>>>>> f94bcf76
         #fails on two ocassions:
         #near critical point, or too low.
         #old strategy
