name = "Clapeyron"
uuid = "7c7805af-46cc-48c9-995b-ed0ed2dc909a"
authors = ["Hon Wa Yew <yewhonwa@gmail.com>", "Pierre Walker <pwalker@mit.edu>"]
version = "0.2.3"

[deps]
CSV = "336ed68f-0bac-5ca0-87d4-7b16caf5d00b"
DiffResults = "163ba53b-c6d8-5494-b064-1a9d43ac40c5"
ForwardDiff = "f6369f11-7733-5829-9624-2563aa707210"
LinearAlgebra = "37e2e46d-f89d-539d-b4ee-838fcccc9c8e"
LogExpFunctions = "2ab3a3ac-af41-5b50-aa03-7779005ae688"
NLSolvers = "337daf1e-9722-11e9-073e-8b9effe078ba"
NaNMath = "77ba4419-2d1f-58cd-9bb1-8ffee604a2e3"
PackedVectorsOfVectors = "7713531c-48ef-4bdd-9821-9ff7a8736089"
PositiveFactorizations = "85a6dd25-e78a-55b7-8502-1745935b8125"
Roots = "f2b01f46-fcfa-551c-844a-d8ac1e96c665"
StaticArrays = "90137ffa-7385-5640-81b9-e52037218182"
Tables = "bd369af6-aec1-5ad0-b16a-f7cc5008161c"
ThermoState = "e7b6519d-fdf7-4a33-b544-2b37a9c1234a"
Unitful = "1986cc42-f94f-5a68-af5c-568840ba703d"

[compat]
<<<<<<< HEAD

CSV = "^0.8, 0.9"
=======
CSV = "0.9"
>>>>>>> 9482c9d0
DiffResults = "^1.0"
ForwardDiff = "^0.10"
LogExpFunctions = "^0.2,^0.3"
NLSolvers = "^0.1"
NaNMath = "^0.3"
PackedVectorsOfVectors = "^0.1.2"
PositiveFactorizations = "0.2"
Roots = "^1"
StaticArrays = "^1"
Tables = "^1.4"
ThermoState = "^0.4"
Unitful = "^1.5"
julia = "^1.5"

[extras]
Test = "8dfed614-e22c-5e08-85e1-65c5234f0b40"

[targets]
test = ["Test"]<|MERGE_RESOLUTION|>--- conflicted
+++ resolved
@@ -1,7 +1,7 @@
 name = "Clapeyron"
 uuid = "7c7805af-46cc-48c9-995b-ed0ed2dc909a"
 authors = ["Hon Wa Yew <yewhonwa@gmail.com>", "Pierre Walker <pwalker@mit.edu>"]
-version = "0.2.3"
+version = "0.2.4"
 
 [deps]
 CSV = "336ed68f-0bac-5ca0-87d4-7b16caf5d00b"
@@ -20,12 +20,8 @@
 Unitful = "1986cc42-f94f-5a68-af5c-568840ba703d"
 
 [compat]
-<<<<<<< HEAD
 
-CSV = "^0.8, 0.9"
-=======
 CSV = "0.9"
->>>>>>> 9482c9d0
 DiffResults = "^1.0"
 ForwardDiff = "^0.10"
 LogExpFunctions = "^0.2,^0.3"
