using Clapeyron, Test

@testset "SAFT models" begin
    T = 298.15
    V = 1e-4

    @testset "ogSAFT" begin
        system = ogSAFT(["water","ethylene glycol"])
        z = [0.5, 0.5]
        @test Clapeyron.a_seg(system, V, T, z) ≈ -2.0332062924093366 rtol = 1e-6
        @test Clapeyron.a_chain(system, V, T, z) ≈ -0.006317441684202759 rtol = 1e-6
        @test Clapeyron.a_assoc(system, V, T, z) ≈ -4.034042081699316 rtol = 1e-6
    end

    @testset "CKSAFT" begin
        system = CKSAFT(["carbon dioxide", "2-propanol"])
        z = [0.5, 0.5]
        @test Clapeyron.a_seg(system, V, T, z) ≈ -1.24586302917188 rtol = 1e-6
        @test Clapeyron.a_chain(system, V, T, z) ≈ -0.774758615408493 rtol = 1e-6
        @test Clapeyron.a_assoc(system, V, T, z) ≈ -1.2937079004096872 rtol = 1e-6
    end

    @testset "sCKSAFT" begin
        system = sCKSAFT(["benzene","acetic acid"])
        z = [0.5, 0.5]
        @test Clapeyron.a_seg(system, V, T, z) ≈ -3.1809330810925256 rtol = 1e-6
        @test Clapeyron.a_assoc(system, V, T, z) ≈ -3.3017434376105514 rtol = 1e-6
    end

    @testset "BACKSAFT" begin
        system = BACKSAFT(["carbon dioxide"])
        z = [1.]
        @test Clapeyron.a_hcb(system, V, T, z) ≈ 1.0118842111801198 rtol = 1e-6
        @test Clapeyron.a_chain(system, V, T, z) ≈ -0.14177009317268635 rtol = 1e-6
        @test Clapeyron.a_disp(system, V, T, z) ≈ -2.4492518566426296 rtol = 1e-6
    end

    @testset "LJSAFT" begin
        system = LJSAFT(["ethane","1-propanol"])
        z = [0.5, 0.5]
        @test Clapeyron.a_seg(system, V, T, z) ≈ -2.207632433058473 rtol = 1e-6
        @test Clapeyron.a_chain(system, V, T, z) ≈ -0.04577483379871112 rtol = 1e-6
        @test Clapeyron.a_assoc(system, V, T, z) ≈ -1.3009761155167205 rtol = 1e-6
    end

    @testset "CPA" begin
        system = CPA(["ethanol","benzene"])
        z = [0.5, 0.5]
        @test Clapeyron.a_assoc(system, V, T, z) ≈ -1.1575210505284332 rtol = 1e-6
    end

    @testset "sCPA" begin
        system = sCPA(["water","carbon dioxide"])
        z = [0.5, 0.5]
        @test Clapeyron.a_assoc(system, V, T, z) ≈ -1.957518287413705 rtol = 1e-6
    end

    @testset "SAFTVRSW" begin
        system = SAFTVRSW(["water", "ethane"])
        z = [0.5, 0.5]
        @test Clapeyron.a_mono(system, V, T, z) ≈ -1.4367205951569462 rtol = 1e-6
        @test Clapeyron.a_chain(system, V, T, z) ≈ 0.024000058201261557 rtol = 1e-6
        @test Clapeyron.a_assoc(system, V, T, z) ≈ -0.5238154638538838 rtol = 1e-6
    end

    @testset "softSAFT" begin
        system = softSAFT(["hexane","1-propanol"])
        z = [0.5,0.5]
        @test Clapeyron.a_LJ(system, V, T, z) ≈ -3.960728242264164 rtol = 1e-6
        @test Clapeyron.a_chain(system, V, T, z) ≈ 0.3736728407455211 rtol = 1e-6
        @test Clapeyron.a_assoc(system, V, T, z) ≈ -2.0461376618069034 rtol = 1e-6
    end

    @testset "PCSAFT" begin
        system = PCSAFT(["butane", "ethanol"])
        z = [0.5, 0.5]
        @test Clapeyron.a_hc(system, V, T, z) ≈ 3.1148229872928654 rtol = 1e-6
        @test Clapeyron.a_disp(system, V, T, z) ≈ -6.090736508783152 rtol = 1e-6
        @test Clapeyron.a_assoc(system, V, T, z) ≈ -1.6216064387201956 rtol = 1e-6
    end

    @testset "sPCSAFT" begin
        system = sPCSAFT(["propane", "methanol"])
        z = [0.5, 0.5]
        @test Clapeyron.a_hc(system, V, T, z) ≈ 2.024250583187793 rtol = 1e-6
        @test Clapeyron.a_disp(system, V, T, z) ≈ -4.138653131750594 rtol = 1e-6
        @test Clapeyron.a_assoc(system, V, T, z) ≈ -1.1459701721909195 rtol = 1e-6
    end

    @testset "SAFTVRMie" begin
        system = SAFTVRMie(["methanol", "water"])
        z = [0.5, 0.5]
        @test Clapeyron.a_mono(system, V, T, z) ≈ -0.9729134860869052 rtol = 1e-6
        _a_chain = Clapeyron.a_chain(system, V, T, z)
        _a_disp  =  Clapeyron.a_disp(system, V, T, z)
        @test _a_chain ≈ -0.02834738013535014 rtol = 1e-6
        @test Clapeyron.a_dispchain(system,V,T,z) - _a_chain ≈ _a_disp rtol = 1e-6
        @test Clapeyron.a_assoc(system, V, T, z) ≈ -4.180807072390184 rtol = 1e-6
    end

    @testset "SAFTVRQMie" begin
        system = SAFTVRQMie(["helium"])
        z = [1.]
        @test Clapeyron.a_mono(system, V, T, z) ≈ 0.12286776703976324 rtol = 1e-6
    end

    @testset "SAFTgammaMie" begin
        system = SAFTgammaMie(["methanol","butane"])
        V_γMie = exp10(-3.5)
        z = [0.5,0.5]
        @test Clapeyron.a_mono(system, V_γMie, T, z) ≈ -1.0400249396482548 rtol = 1e-6
        @test Clapeyron.a_chain(system, V_γMie, T, z) ≈ -0.07550931466871749 rtol = 1e-6
        @test Clapeyron.a_assoc(system, V_γMie, T, z) ≈ -0.8205840455850311 rtol = 1e-6
    end
end

@testset "Cubic models" begin
    T = 333.15
    V = 1e-3
    p = 1e5
    z = [0.5, 0.5]

    @testset "vdW Models" begin
            system = vdW(["ethane","undecane"])
            @test Clapeyron.a_res(system, V, T, z) ≈ -0.7088380780265725 rtol = 1e-6
            @test Clapeyron.cubic_poly(system, p, T, z)[1][1] ≈ -0.0002475728429728521 rtol = 1e-6
            @test Clapeyron.cubic_abp(system, V, T, z)[1] ≈ 2.591962221523441 rtol = 1e-6
    end

    @testset "RK Models" begin
        @testset "Default RK" begin
            system = RK(["ethane","undecane"])
            @test Clapeyron.a_res(system, V, T, z) ≈ -0.9825375012134132 rtol = 1e-6
            @test Clapeyron.cubic_poly(system, p, T, z)[1][1] ≈ -0.00022230043592123767 rtol = 1e-6
            @test Clapeyron.cubic_abp(system, V, T, z)[1] ≈ 3.357807485319651 rtol = 1e-6
        end

        @testset "SRK" begin
            system = SRK(["ethane","undecane"])
            @test Clapeyron.a_res(system, V, T, z) ≈ -1.2572506872856557 rtol = 1e-6
        end

        @testset "PSRK" begin
            system = PSRK(["ethane","undecane"])
<<<<<<< HEAD
            @test Clapeyron.a_res(system, V, T, z) ≈ -1.2265133881057408 rtol = 1e-6
=======
            @test Clapeyron.a_res(system, V, T, z) ≈ -1.1969396653771307 rtol = 1e-6
>>>>>>> c226b121
        end

        @testset "RK w/ BMAlpha" begin
            system = RK(["ethane","undecane"];alpha = BMAlpha)
            @test Clapeyron.a_res(system, V, T, z) ≈ -1.2569334957019538 rtol = 1e-6
        end

        @testset "RK w/ PenelouxTranslation" begin
            system = RK(["ethane","undecane"];translation = PenelouxTranslation)
            @test Clapeyron.a_res(system, V, T, z) ≈ -0.9819562816377643 rtol = 1e-6
        end

        @testset "RK w/ KayRule" begin
            system = RK(["ethane","undecane"];mixing = KayRule)
            @test Clapeyron.a_res(system, V, T, z) ≈ -0.8176850121211936 rtol = 1e-6
        end

        @testset "RK w/ HVRule" begin
            system = RK(["methanol","benzene"];mixing = HVRule, activity=Wilson)
            @test Clapeyron.a_res(system, V, T, z) ≈ -0.5209112693371991 rtol = 1e-6
        end

        @testset "RK w/ MHV1Rule" begin
            system = RK(["methanol","benzene"];mixing = MHV1Rule, activity=Wilson)
            @test Clapeyron.a_res(system, V, T, z) ≈ -0.5091065987876959 rtol = 1e-6
        end

        @testset "RK w/ MHV2Rule" begin
            system = RK(["methanol","benzene"];mixing = MHV2Rule, activity=Wilson)
            @test Clapeyron.a_res(system, V, T, z) ≈ -0.5071048453490448 rtol = 1e-6
        end

        @testset "RK w/ WSRule" begin
            system = RK(["methanol","benzene"];mixing = WSRule, activity=Wilson)
            @test Clapeyron.a_res(system, V, T, z) ≈ -0.572912690389026 rtol = 1e-6
        end
    end

    @testset "PR Models" begin
        @testset "Default PR" begin
            system = PR(["ethane","undecane"])
            @test Clapeyron.a_res(system, V, T, z) ≈ -1.244772730766631 rtol = 1e-6
            @test Clapeyron.cubic_poly(system, p, T, z)[1][1] ≈ -0.00023285390449318037 rtol = 1e-6
            @test Clapeyron.cubic_abp(system, V, T, z)[1] ≈ 4.268630968024985 rtol = 1e-6
        end

        @testset "PR78" begin
            system = PR78(["ethane","undecane"])
            @test Clapeyron.a_res(system, V, T, z) ≈ -1.246269686941749 rtol = 1e-6
        end

        @testset "VTPR" begin
            system = VTPR(["ethane","undecane"])
            @test Clapeyron.a_res(system, V, T, z) ≈ -1.2363810961666926 rtol = 1e-6
        end

        @testset "UMRPR" begin
            system = UMRPR(["ethane","undecane"])
            @test Clapeyron.a_res(system, V, T, z) ≈ -1.1447318247939071 rtol = 1e-6
        end

        @testset "PR w/ BMAlpha" begin
            system = PR(["ethane","undecane"];alpha = BMAlpha)
            @test Clapeyron.a_res(system, V, T, z) ≈ -1.244507550417118 rtol = 1e-6
        end

        @testset "PR w/ TwuAlpha" begin
            system = PR(["ethane","undecane"];alpha = TwuAlpha)
            @test Clapeyron.a_res(system, V, T, z) ≈ -1.2650743158660063 rtol = 1e-6
        end

        @testset "PR w/ MTAlpha" begin
            system = PR(["ethane","undecane"];alpha = MTAlpha)
            @test Clapeyron.a_res(system, V, T, z) ≈ -1.2542333213442207 rtol = 1e-6
        end
        
        @testset "PR w/ RackettTranslation" begin
            system = PR(["ethane","undecane"];translation = RackettTranslation)
            @test Clapeyron.a_res(system, V, T, z) ≈ -1.2478785399196568 rtol = 1e-6
        end

        @testset "PR w/ MTTranslation" begin
            system = PR(["ethane","undecane"];translation = MTTranslation)
            @test Clapeyron.a_res(system, V, T, z) ≈ -1.24391715980424 rtol = 1e-6
        end

        @testset "PR w/ HVRule" begin
            system = PR(["methanol","benzene"];mixing = HVRule, activity=Wilson)
            @test Clapeyron.a_res(system, V, T, z) ≈ -0.632982061564318 rtol = 1e-6
        end

        @testset "PR w/ MHV1Rule" begin
            system = PR(["methanol","benzene"];mixing = MHV1Rule, activity=Wilson)
            @test Clapeyron.a_res(system, V, T, z) ≈ -0.6211434867194446 rtol = 1e-6
        end

        @testset "PR w/ MHV2Rule" begin
            system = PR(["methanol","benzene"];mixing = MHV2Rule, activity=Wilson)
            @test Clapeyron.a_res(system, V, T, z) ≈ -0.6210836570941939 rtol = 1e-6
        end

        @testset "PR w/ LCVMRule" begin
            system = PR(["methanol","benzene"];mixing = LCVMRule, activity=Wilson)
            @test Clapeyron.a_res(system, V, T, z) ≈ -0.6286234264772204 rtol = 1e-6
        end

        @testset "PR w/ WSRule" begin
            system = PR(["methanol","benzene"];mixing = WSRule, activity=Wilson)
            @test Clapeyron.a_res(system, V, T, z) ≈ -0.669085674824878 rtol = 1e-6
        end
    end
end

@testset "Activity models" begin
    T = 333.15
    p = 1e5
    z = [0.5,0.5]

    @testset "Wilson" begin
        system = Wilson(["methanol","benzene"])
        @test Clapeyron.activity_coefficient(system,p,T,z)[1] ≈ 1.530046633499114 rtol = 1e-6
    end

    @testset "NRTL" begin
        system = NRTL(["methanol","benzene"])
        @test Clapeyron.activity_coefficient(system,p,T,z)[1] ≈ 1.5309354738922405 rtol = 1e-6
    end

    @testset "UNIQUAC" begin
        system = UNIQUAC(["methanol","benzene"])
        @test Clapeyron.activity_coefficient(system,p,T,z)[1] ≈ 1.3630421218486388 rtol = 1e-6
    end

    @testset "UNIFAC" begin
        system = UNIFAC(["methanol","benzene"])
        @test Clapeyron.activity_coefficient(system,p,T,z)[1] ≈ 1.5322232657797463 rtol = 1e-6
    end

    @testset "ogUNIFAC" begin
        system = ogUNIFAC(["methanol","benzene"])
        @test Clapeyron.activity_coefficient(system,p,T,z)[1] ≈ 1.5133696314734384 rtol = 1e-6
    end

    @testset "COSMOSAC02" begin
        system = COSMOSAC02(["water","ethanol"])
        @test Clapeyron.activity_coefficient(system,p,T,z)[1] ≈ 1.3871817962565904 rtol = 1e-6
    end

    @testset "COSMOSAC10" begin
        system = COSMOSAC10(["water","ethanol"])
        @test Clapeyron.activity_coefficient(system,p,T,z)[1] ≈ 1.4015660588643404 rtol = 1e-6
    end

    @testset "COSMOSACdsp" begin
        system = COSMOSACdsp(["water","ethanol"])
        @test Clapeyron.activity_coefficient(system,p,T,z)[1] ≈ 1.4398951117248127 rtol = 1e-6
    end
end

@testset "Ideal models" begin
    T = 298.15
    V = 1e-4
    z = [1.]

    @testset "Joback" begin
        system = JobackIdeal(["hexane"])
        @test Clapeyron.C_p(system,298.15) ≈ 143.22076150138616 rtol = 1e-6
        @test Clapeyron.T_b(system) ≈ 336.88 rtol = 1e-6
        @test Clapeyron.crit_pure(system)[1] ≈ 500.2728274871347 rtol = 1e-6
        @test Clapeyron.a_ideal(system,V,T,z) ≈ 9.210841420941021 rtol = 1e-6
    end

    @testset "Reid" begin
        system = ReidIdeal(["butane"])
        @test Clapeyron.a_ideal(system,V,T,z) ≈ 9.210842104089576 rtol = 1e-6
    end

    @testset "Walker" begin
        system = WalkerIdeal(["hexane"])
        @test Clapeyron.a_ideal(system,V,T,z) ≈ 179.51502015696653 rtol = 1e-6
    end

    @testset "Monomer" begin
        system = MonomerIdeal(["hexane"])
        @test Clapeyron.a_ideal(system,V,T,z) ≈ -20.368750666236373 rtol = 1e-6
    end
end

@testset "Multi-parameter models" begin
    T = 298.15
    V = 1e-4

    @testset "IAPWS95" begin
        z = [1.]
        system = IAPWS95()
        @test Clapeyron.a_ideal(system, V, T, z) ≈ 7.932118505056652 rtol = 1e-6
        @test Clapeyron.a_res(system, V, T, z) ≈ -2.1152657050144347e14 rtol = 1e-6
    end

    @testset "PropaneRef" begin
        z   = [1.]
        system = PropaneRef()
        @test Clapeyron.a_ideal(system, V, T, z) ≈ 0.6426994942361217 rtol = 1e-6
        @test Clapeyron.a_res(system, V, T, z) ≈ -2.436280448227229 rtol = 1e-6
    end

    @testset "GERG2008" begin
        z   = [1.]
        system = GERG2008(["water"])
        @test Clapeyron.a_ideal(system, V, T, z) ≈ 4.500099760879548 rtol = 1e-6
        @test Clapeyron.a_res(system, V, T, z) ≈ -10.122119572808764 rtol = 1e-6
        z   = [0.25,0.25,0.25,0.25]
        system = GERG2008(["water","carbon dioxide","hydrogen sulfide","argon"])
        @test Clapeyron.a_ideal(system, V, T, z) ≈ 3.1135835641766594 rtol = 1e-6
        @test Clapeyron.a_res(system, V, T, z) ≈ -1.1706377677539772 rtol = 1e-6
    end
end

@testset "SPUNG models" begin
    T = 298.15
    V = 1e-4
    z = [1.]

    @testset "SRK" begin
        system = SPUNG(["ethane"])
        @test Clapeyron.shape_factors(system, V, T, z)[1] ≈ 0.7289071312821193 rtol = 1e-6
    end

    @testset "PCSAFT" begin
        system = SPUNG(["ethane"],PropaneRef(),PCSAFT(["ethane"]),PCSAFT(["propane"]))
        @test Clapeyron.shape_factors(system, V, T, z)[1] ≈ 1.3499576779924594 rtol = 1e-6
    end
end

@testset "lattice models" begin
    T = 298.15
    V = 1e-4
    z = [1.]
    system = Clapeyron.SanchezLacombe(["carbon dioxide"])
    @test Clapeyron.a_res(system, V, T, z) ≈ -0.9511044462267396 rtol = 1e-6
end<|MERGE_RESOLUTION|>--- conflicted
+++ resolved
@@ -142,11 +142,7 @@
 
         @testset "PSRK" begin
             system = PSRK(["ethane","undecane"])
-<<<<<<< HEAD
             @test Clapeyron.a_res(system, V, T, z) ≈ -1.2265133881057408 rtol = 1e-6
-=======
-            @test Clapeyron.a_res(system, V, T, z) ≈ -1.1969396653771307 rtol = 1e-6
->>>>>>> c226b121
         end
 
         @testset "RK w/ BMAlpha" begin
