# Initialize environment in current directory
#= @info("Ensuring example environment instantiated...") =#
#= import Pkg =#
#= Pkg.activate(@__DIR__) =#
#= Pkg.instantiate() =#

@info("Loading Zygote...")
# using Zygote
@info("Loading Optim...")
using Optim,LinearAlgebra,Plots

include("constants.jl")

#### Some arbitrary conditions ####
<<<<<<< HEAD
temperature = 298
volume = 1e-3
components = ["H2O" "CH4"]
compositions = [0.6 0.4]
=======
temperature = 250
volume = 0.005
pressure = 1e6
components = ["CO2"]
compositions = [1]
>>>>>>> 9ce41760


#### Struct that contains all conditons ####
struct Conditions
    temperature::Float64
    volume::Float64
    compositions # A tuple
end

struct ReducedConditions
    temperature::Float64
    volume::Float64
    compositions # A list
end

#= conditions = Conditions(temperature, volume, Dict(zip(components, compositions))) =#
conditions = Conditions(temperature, volume, compositions)
#= conditions = Dict("temperature" => temperature, "volume" => volume, "components" => Dict(zip(components, compositions))) =#

#= struct conditions =#
#=     temperature =#
#=     volume =#
#=     compositions =#
#= end =#


#### Struct that contains paramaters for PCSAFT ####
struct PcSaftParam
    segments::Dict
    sigmas::Dict
    epsilons::Dict
    ks::Dict # keys are tuples of every pair
end

struct SAFTVRMieParam
    segment::Dict
    sigma::Dict
    epsilon::Dict
    ShapeFactor::Dict
    lambdaA::Dict
    lambdaR::Dict
end


#### Types for SAFT models ####
abstract type Saft end

abstract type PcSaftFamily <: Saft end
abstract type SaftGammaMieFamily <: Saft end
abstract type SAFTVRMieFamily <: Saft end

struct PcSaft <: PcSaftFamily; components; parameters::PcSaftParam end
struct SPcSaft <: PcSaftFamily; components; parameters end
struct SaftGammaMie <: SaftGammaMieFamily; components; parameters end
struct SAFTVRMie <: SAFTVRMieFamily; components; parameters::SAFTVRMieParam end


#### Data from Pierre's script ####
import JSON

all_data = Dict()
open("all_data.json", "r") do f
    global all_data
    all_data = JSON.parse(f)  # parse and transform data
end
#### Some random test parameters ####
segment = Dict()
sigma = Dict()
epsilon = Dict()
ShapeFactor = Dict()
lambdaA = Dict()
lambdaR = Dict()

<<<<<<< HEAD
for k in components
    segment[k] = all_data["SEGMENT"][k]
    ShapeFactor[k] = all_data["SHAPEFACTOR"][k]

    #= for kk in intersect(keys(all_data["Binary_k"][k]), components) =#
    for kk in components
        sigma[(k,kk)] = all_data["SIGMA"][k][kk]*1e-10
        epsilon[(k,kk)] = all_data["EPSILON"][k][kk]
        lambdaA[(k,kk)] = all_data["LAMBDAA"][k][kk]
        lambdaR[(k,kk)] = all_data["LAMBDAR"][k][kk]
    end
end
model = SAFTVRMie(components, SAFTVRMieParam(segment, sigma, epsilon, ShapeFactor,lambdaA,lambdaR))

#### Functions relevant to PCSAFT ####
include("SAFTVRMie.jl")
#= include("SaftGammaMie.jl") =#
=======
#= for k in components =#
#=     segments[k] = all_data["SEGMENT"][k] =#
#=     sigmas[k] = all_data["SIGMA"][k] =#
#=     epsilons[k] = all_data["EPSILON"][k] =#
#=     #1= for kk in intersect(keys(all_data["Binary_k"][k]), components) =1# =#
#=     for kk in components =#
#=             ks[(k,kk)] = k != kk ? all_data["Binary_k"][k][kk] : 0 =#
#=     end =#
#= end =#

for k_ in components
    if k_ == components[1]
        k = 1
    elseif k_ == components[2]
        k = 2
    end
    segments[k] = all_data["SEGMENT"][k_]
    sigmas[k] = all_data["SIGMA"][k_]
    epsilons[k] = all_data["EPSILON"][k_]
    #= for kk in intersect(keys(all_data["Binary_k"][k]), components) =#
    for kk_ in components
        if kk_ == components[1]
            kk = 1
        elseif kk_ == components[2]
            kk = 2
        end
            ks[(k,kk)] = k_ != kk_ ? all_data["Binary_k"][k_][kk_] : 0
    end
end

model = PcSaft([1], PcSaftParam(segments, sigmas, epsilons, ks)) # changed comp to [1, 2]
#= model = PcSaft(components, PcSaftParam(segments, sigmas, epsilons, ks)) =#
>>>>>>> 9ce41760

include("CombiningRules.jl")

<<<<<<< HEAD
#### Calculation of a ####

println(a_mono(model, conditions))
=======
function normal_to_reduced(model::PcSaftFamily, conditions)
    σ = combining_σ(model.parameters.sigmas)
    ϵ = combining_ϵ(model.parameters.epsilons)
    T = conditions.temperature
    v = conditions.volume
    x = conditions.compositions
    return ReducedConditions(T/ϵ, v/σ^3, x)
end

reduced_conditions = normal_to_reduced(model, conditions)

#### Functions relevant to PCSAFT ####
include("Ideal.jl")
include("PcSaft.jl")
include("Methods.jl")
#= include("SaftGammaMie.jl") =#

#### Getting the gradiont ###
EoS(z,v,T)    = a_ideal(model,z,v,T)+a_res(model,z,v,T)
# f(x) = (1.0 - x[1])^2 + 100.0 * (x[2] - x[1]^2)^2
# x0 = [0.0, 0.0]
# println(a_res(model, conditions))
#
# function g!(G,v)
#     global f
#     G[1] = gradient(f,v)[1]
# end
# function h!(H,v)
#     global f
#     H[1] = gradient(gradient(f,v))[1]
# end
# println(a_res(model,compositions,v0[1],temperature))
# println(gradient(f,v0)[1]*8.314*temperature)
pressure = range(1e6,5e6,length=100)
temperature  = ones(size(pressure))*250
z  = ones(size(pressure))
Vol = Volume(EoS,model,z,pressure,temperature)
plt = plot(Vol,pressure,xaxis=:log,yaxis=:log,fmt=:png)
P_exp=[1
1.1
1.2
1.3
1.4
1.5
1.6
1.7
1.785
1.785
1.8
1.9
2
2.1
2.2
2.3
2.4
2.5
2.6
2.7
2.8
2.9
3
3.1
3.2
3.3
3.4
3.5
3.6
3.7
3.8
3.9
4
4.1
4.2
4.3
4.4
4.5
4.6
4.7
4.8
4.9
5]
V_exp = [0.0018779
0.0016869
0.0015272
0.0013916
0.0012749
0.0011733
0.0010839
0.0010045
0.00094353
4.21E-05
4.21E-05
4.21E-05
4.20E-05
4.20E-05
4.20E-05
4.20E-05
4.20E-05
4.20E-05
4.19E-05
4.19E-05
4.19E-05
4.19E-05
4.19E-05
4.19E-05
4.18E-05
4.18E-05
4.18E-05
4.18E-05
4.18E-05
4.18E-05
4.17E-05
4.17E-05
4.17E-05
4.17E-05
4.17E-05
4.17E-05
4.17E-05
4.16E-05
4.16E-05
4.16E-05
4.16E-05
4.16E-05
4.16E-05]
plt = plot!(V_exp,P_exp*1e6,xaxis=:log,yaxis=:log,fmt=:png,seriestype = :scatter)
display(plt)
>>>>>>> 9ce41760
<|MERGE_RESOLUTION|>--- conflicted
+++ resolved
@@ -12,18 +12,11 @@
 include("constants.jl")
 
 #### Some arbitrary conditions ####
-<<<<<<< HEAD
-temperature = 298
-volume = 1e-3
-components = ["H2O" "CH4"]
-compositions = [0.6 0.4]
-=======
 temperature = 250
 volume = 0.005
 pressure = 1e6
 components = ["CO2"]
 compositions = [1]
->>>>>>> 9ce41760
 
 
 #### Struct that contains all conditons ####
@@ -97,25 +90,6 @@
 lambdaA = Dict()
 lambdaR = Dict()
 
-<<<<<<< HEAD
-for k in components
-    segment[k] = all_data["SEGMENT"][k]
-    ShapeFactor[k] = all_data["SHAPEFACTOR"][k]
-
-    #= for kk in intersect(keys(all_data["Binary_k"][k]), components) =#
-    for kk in components
-        sigma[(k,kk)] = all_data["SIGMA"][k][kk]*1e-10
-        epsilon[(k,kk)] = all_data["EPSILON"][k][kk]
-        lambdaA[(k,kk)] = all_data["LAMBDAA"][k][kk]
-        lambdaR[(k,kk)] = all_data["LAMBDAR"][k][kk]
-    end
-end
-model = SAFTVRMie(components, SAFTVRMieParam(segment, sigma, epsilon, ShapeFactor,lambdaA,lambdaR))
-
-#### Functions relevant to PCSAFT ####
-include("SAFTVRMie.jl")
-#= include("SaftGammaMie.jl") =#
-=======
 #= for k in components =#
 #=     segments[k] = all_data["SEGMENT"][k] =#
 #=     sigmas[k] = all_data["SIGMA"][k] =#
@@ -148,15 +122,9 @@
 
 model = PcSaft([1], PcSaftParam(segments, sigmas, epsilons, ks)) # changed comp to [1, 2]
 #= model = PcSaft(components, PcSaftParam(segments, sigmas, epsilons, ks)) =#
->>>>>>> 9ce41760
 
 include("CombiningRules.jl")
 
-<<<<<<< HEAD
-#### Calculation of a ####
-
-println(a_mono(model, conditions))
-=======
 function normal_to_reduced(model::PcSaftFamily, conditions)
     σ = combining_σ(model.parameters.sigmas)
     ϵ = combining_ϵ(model.parameters.epsilons)
@@ -282,5 +250,4 @@
 4.16E-05
 4.16E-05]
 plt = plot!(V_exp,P_exp*1e6,xaxis=:log,yaxis=:log,fmt=:png,seriestype = :scatter)
-display(plt)
->>>>>>> 9ce41760
+display(plt)